# -*- coding: utf-8 -*-
from __future__ import print_function
"""Main module."""
import numpy as np
from .sensitivity import Pulsar, red_noise_powerlaw, corr_from_psd
from .utils import create_design_matrix
__all__ = ['sim_pta',
           ]

day_sec = 24*3600
yr_sec = 365.25*24*3600

def sim_pta(timespan, cad, sigma, phi, theta, Npsrs=None,
<<<<<<< HEAD
            A_rn=None, alpha=None, freqs=None, uneven=False, 
            A_gwb=None, alpha_gwb=-2/3., fast=True,
=======
            A_rn=None, alpha=None, freqs=None, uneven=False,
            A_gwb=None, gamma_gwb = 13/3, fast=True, psr_names = None,
>>>>>>> 68b77f79
            kwastro={'RADEC':True, 'PROPER':True, 'PX':True}):
    """
    Make a simulated pulsar timing array. Using the available parameters,
    the function returns a list of pulsar objects encoding them.

    Parameters
    ----------
    timespan : float, array, list
        Timespan of observations in [years].

    cad : float, array, list
        Cadence of observations [number/yr].

    sigma : float, array, list
        TOA RMS Error [sec]. Single float, Npsrs long array,
        or Npsrs x NTOA array excepted.

    phi : array, list
        Pulsar's longitude in ecliptic coordinates.

    theta : array, list
        Pulsar's colatitude in ecliptic coordinates.

    Npsrs : int, optional
        Number of pulsars. Only needed if all pulsars have the same
        noise characteristics.

    A_rn : float, optional
        Red noise amplitude to be injected for each pulsar.

    alpha : float, optional
        Red noise spectral index to be injected for each pulsar.

    freqs : array, optional
        Array of frequencies at which to calculate the red noise. Same
        array used for all pulsars.

    uneven : bool, optional
        Option to have the toas be unevenly sampled.

    fast : bool, optional
        Option to use the faster, less accurate PSD-to-correlation matrix
        calculation.

    Returns
    -------
    psrs : list
        List of `hasasia.Pulsar()` objects.

    """
    #Automatically deal with single floats and arrays.
    if A_rn is None and alpha is None:
        pars = [timespan, cad, sigma, phi, theta]
        keys = ['timespan', 'cad', 'sigma', 'phi', 'theta']
        stop = 3
    else:
        pars = [timespan, cad, sigma, A_rn, alpha, phi, theta]
        keys = ['timespan', 'cad', 'sigma', 'A_rn', 'alpha',
                'phi', 'theta']
        stop = 5

    haslen = [isinstance(par,(list,np.ndarray)) for par in pars]
    if any(haslen):
        L = [len(par) for par, hl in zip(pars, haslen) if hl]
        if not len(set(L))==1:
            err_msg = 'All arrays and lists must be the same length.'
            raise ValueError(err_msg)
        else:
            Npsrs = L[0]
    elif Npsrs is None:
        err_msg = 'If no array or lists are provided must set Npsrs!!'
        raise ValueError(err_msg)

    pars = [par * np.ones(Npsrs) if not hl else par
            for par, hl in zip(pars[:stop], haslen[:stop])]
    if all(haslen[stop:]):
        pars.extend([phi,theta])
    else:
        raise ValueError('Must provide sky coordinates for all pulsars.')

    pars = dict(zip(keys,pars))

    psrs = []
    err_dim = pars['sigma'].ndim
    Timespan = np.amax(pars['timespan'])
    if psr_names is None:
        psr_names = [None for _ in range(Npsrs)]
    for ii in range(Npsrs):
        tspan = pars['timespan'][ii]
        Ntoas = int(np.floor(tspan*pars['cad'][ii]))
        delay = Timespan - tspan
        toas = np.linspace(delay, Timespan, Ntoas)*yr_sec
        if uneven:
            dt = tspan / Ntoas / 4 * yr_sec
            toas += np.random.uniform(-dt, dt, size=toas.size)

        if err_dim == 2:
            toaerrs = pars['sigma'][ii,:]
        else:
            toaerrs = pars['sigma'][ii]*np.ones(Ntoas)

        N = np.diag(toaerrs**2)
        if 'A_rn' in keys:
            plaw = red_noise_powerlaw(A=pars['A_rn'][ii],
                                      alpha=pars['alpha'][ii],
                                      freqs=freqs)
            N += corr_from_psd(freqs=freqs, psd=plaw, toas=toas, fast=fast)

        if A_gwb is not None:
            gwb = red_noise_powerlaw(A=A_gwb,
<<<<<<< HEAD
                                     alpha=alpha_gwb,
=======
                                     alpha=gamma_gwb,
>>>>>>> 68b77f79
                                     freqs=freqs)
            N += corr_from_psd(freqs=freqs, psd=gwb, toas=toas, fast=fast)

        M = create_design_matrix(toas, **kwastro)
        # FIXME to always loop over A_rn
        if 'A_rn' in keys:
            A_rn = pars['A_rn'][ii]
            alpha = pars['alpha'][ii] 
        else: 
            A_rn = None
        
        p = Pulsar(toas, toaerrs, name=psr_names[ii],
                   phi=pars['phi'][ii], theta=pars['theta'][ii], 
                   A_rn=A_rn, alpha=alpha,
                   designmatrix=M, N=N)
        psrs.append(p)

    return psrs<|MERGE_RESOLUTION|>--- conflicted
+++ resolved
@@ -11,13 +11,8 @@
 yr_sec = 365.25*24*3600
 
 def sim_pta(timespan, cad, sigma, phi, theta, Npsrs=None,
-<<<<<<< HEAD
-            A_rn=None, alpha=None, freqs=None, uneven=False, 
-            A_gwb=None, alpha_gwb=-2/3., fast=True,
-=======
             A_rn=None, alpha=None, freqs=None, uneven=False,
             A_gwb=None, gamma_gwb = 13/3, fast=True, psr_names = None,
->>>>>>> 68b77f79
             kwastro={'RADEC':True, 'PROPER':True, 'PX':True}):
     """
     Make a simulated pulsar timing array. Using the available parameters,
@@ -128,11 +123,7 @@
 
         if A_gwb is not None:
             gwb = red_noise_powerlaw(A=A_gwb,
-<<<<<<< HEAD
-                                     alpha=alpha_gwb,
-=======
                                      alpha=gamma_gwb,
->>>>>>> 68b77f79
                                      freqs=freqs)
             N += corr_from_psd(freqs=freqs, psd=gwb, toas=toas, fast=fast)
 
