# -*- coding: utf-8 -*-
from __future__ import print_function
"""Main module."""
import numpy as np
import itertools as it
import scipy.stats as sps
import scipy.linalg as sl
import os, pickle, jax, h5py
from astropy import units as u
jax.config.update("jax_enable_x64", True)
import jax.numpy as jnp
import jax.scipy as jsc
from functools import cached_property, partial
import hasasia
from .utils import create_design_matrix, theta_phi_to_SkyCoord, skycoord_to_Jname
current_path = os.path.abspath(hasasia.__path__[0])
sc_dir = os.path.join(current_path,'sensitivity_curves/')

__all__ =['GWBSensitivityCurve',
          'DeterSensitivityCurve',
          'Pulsar',
          'Spectrum',
          'Spectrum_RRF',
          'R_matrix',
          'G_matrix',
          'get_Tf',
          'get_NcalInv',
          'get_NcalInv_RRF',
          'resid_response',
          'HellingsDownsCoeff',
          'get_Tspan',
          'get_TspanIJ',
          'corr_from_psd',
          'quantize_fast',
          'red_noise_powerlaw',
          'Agwb_from_Seff_plaw',
          'PI_hc',
          'nanograv_11yr_stoch',
          'nanograv_11yr_deter',
          ]

## Some constants
yr_sec = 365.25*24*3600
fyr = 1/yr_sec

def R_matrix(designmatrix, N):
    """
    Create R matrix as defined in Ellis et al (2013)
    and Demorest et al (2012)

    Parameters
    ----------

    designmatrix : array
        Design matrix of timing model.

    N : array
        TOA uncertainties [s]

    Returns
    -------
    R matrix

    """
    M = designmatrix
    n,m = M.shape
    L = np.linalg.cholesky(N)
    Linv = np.linalg.inv(L)
    U,s,_ = np.linalg.svd(jnp.matmul(Linv,M), full_matrices=True)
    Id = np.eye(M.shape[0])
    S = np.zeros_like(M)
    S[:m,:m] = np.diag(s)
    inner = np.linalg.inv(jnp.matmul(S.T,S))
    outer = jnp.matmul(S,jnp.matmul(inner,S.T))

    return Id - jnp.matmul(L,jnp.matmul(jnp.matmul(U,outer),jnp.matmul(U.T,Linv)))

def G_matrix(designmatrix):
    """
    Create G matrix as defined in van Haasteren 2013

    Parameters
    ----------

    designmatrix : array
        Design matrix for a pulsar timing model.

    Returns
    -------
    G matrix

    """
    M = designmatrix
    n , m = M.shape
    U, _ , _ = np.linalg.svd(M, full_matrices=True)

    return U[:,m:]

def get_Tf(designmatrix, toas, N=None, nf=200, fmin=None, fmax=2e-7,
           freqs=None, exact_astro_freqs = False,
           from_G=True, twofreqs=False, Gmatrix=None):
    """
         the transmission function for a given pulsar design matrix, TOAs
    and TOA errors.

    Parameters
    ----------

    designmatrix : array
        Design matrix for a pulsar timing model, N_TOA x N_param.

    toas : array
        Times-of-arrival for pulsar, N_TOA long.

    N : array
        Covariance matrix for pulsar time-of-arrivals, N_TOA x N_TOA. Often just
        a diagonal matrix of inverse TOA errors squared.

    nf : int, optional
        Number of frequencies at which to calculate transmission function.

    fmin : float, optional
        Minimum frequency at which to calculate transmission function.

    fmax : float, optional
        Maximum frequency at which to calculate transmission function.

    exact_astro_freqs : bool, optional
        Whether to use exact 1/year and 2/year frequency values in calculation.

    from_G : bool, optional
        Whether to use G matrix for transmission function calculate. If False
        R-matrix is used.

    twofreqs : bool, optional
        Whether to calculate a two frequency transmission function.

    Gmatrix : ndarray, optional
        Provide already calculated G-matrix. This can speed up calculations
        since the singular value decomposition can take time for large matrices.
    """
    if not from_G and N is None:
        err_msg = 'Covariance Matrix must be provided if constructing'
        err_msg += ' from R-matrix.'
        raise ValueError(err_msg)

    M = designmatrix
    N_TOA = M.shape[0]
    ## Prep Correlation
    t1, t2 = np.meshgrid(toas, toas)
    tm = np.abs(t1-t2)

    # make filter
    T = toas.max()-toas.min()
    f0 = 1 / T
    if freqs is None:
        if fmin is None:
            fmin = f0/5
        ff = np.logspace(np.log10(fmin), np.log10(fmax), nf,dtype='float64')
        if exact_astro_freqs:
            ff = np.sort(np.append(ff,[fyr,2*fyr]))
            nf +=2
    else:
        nf = len(freqs)
        ff = freqs

    Tmat = np.zeros(nf, dtype='float64')
    if from_G:
        if Gmatrix is None:
            G = G_matrix(M)
        else:
            G = Gmatrix
        m = G.shape[1]
        Gtilde = jnp.zeros((ff.size, G.shape[1]), dtype=jnp.complex64)
        Gtilde = np.dot(np.exp(1j*2*np.pi*ff[:,np.newaxis]*toas),G).astype(jnp.complex64)
        Tmat = jnp.matmul(jnp.conjugate(Gtilde),Gtilde.T)/N_TOA
        if twofreqs:
            Tmat = np.real(Tmat)
        else:
            Tmat = np.real(np.diag(Tmat))
    else:
        R = R_matrix(M, N)
        for ct, f in enumerate(ff):
            Tmat[ct] = np.real(np.sum(np.exp(1j*2*np.pi*f*tm)*R)/N_TOA)

    return np.real(Tmat), ff, T

def get_NcalInv(psr, nf=200, fmin=None, fmax=2e-7, freqs=None,
                exact_yr_freqs = False, full_matrix=False,
                return_Gtilde_Ncal=False, tm_fit=True, Gmatrix=None):
    r"""
    Calculate the inverse-noise-wieghted transmission function for a given
    pulsar. This calculates
    :math:`\mathcal{N}^{-1}(f,f') , \; \mathcal{N}^{-1}(f)`
    in `[1]`_, see Equations (19-20).

    .. _[1]: https://arxiv.org/abs/1907.04341

    Parameters
    ----------

    psr : array
        Pulsar object.

    nf : int, optional
        Number of frequencies at which to calculate transmission function.

    fmin : float, optional
        Minimum frequency at which to calculate transmission function.

    fmax : float, optional
        Maximum frequency at which to calculate transmission function.

    exact_yr_freqs : bool, optional
        Whether to use exact 1/year and 2/year frequency values in calculation.

    full_matrix : bool, optional
        Whether to return the full, two frequency NcalInv.

    return_Gtilde_Ncal : bool, optional
        Whether to return Gtilde and Ncal. Gtilde is the Fourier transform of
        the G-matrix.

    tm_fit : bool, optional
        Whether to include the timing model fit in the calculation.

    Gmatrix : ndarray, optional
        Provide already calculated G-matrix. This can speed up calculations
        since the singular value decomposition can take time for large matrices.
        

    Returns
    -------

    inverse-noise-weighted transmission function

    """
    toas = psr.toas
    # make filter
    T = toas.max()-toas.min()
    f0 = 1 / T
    if freqs is None:
        if fmin is None:
            fmin = f0/5
        ff = np.logspace(np.log10(fmin), np.log10(fmax), nf,dtype='float128')
        if exact_yr_freqs:
            ff = np.sort(np.append(ff,[fyr,2*fyr]))
            nf +=2
    else:
        nf = len(freqs)
        ff = freqs

    if tm_fit:
        if Gmatrix is None:
            G = G_matrix(psr.designmatrix)
        else:
            G = Gmatrix
    else:
        G = np.eye(toas.size)

    if hasattr(psr,'N'):
        L = jsc.linalg.cholesky(psr.N)            
        A = jnp.matmul(L,G)
        del L
        N_TMM = jnp.matmul(A.T,A)
        del A
        NInv_TMM = jnp.linalg.inv(N_TMM)
    else:
        NInv_TMM = psr.K_inv


    Gtilde = np.zeros((ff.size,G.shape[1]),dtype='complex128')
    #N_freqs x N_TOA-N_par

    # Note we do not include factors of NTOA or Timespan as they cancel
    # with the definition of Ncal
    Gtilde = np.dot(np.exp(1j*2*np.pi*ff[:,np.newaxis]*toas),G)
    # N_freq x N_TOA-N_par

   
    TfN = jnp.matmul(np.conjugate(Gtilde),jnp.matmul(NInv_TMM,Gtilde.T)) / 2
    if return_Gtilde_Ncal:
        return np.real(TfN), Gtilde, jnp.linalg.inv(NInv_TMM)
    elif full_matrix:
        return np.real(TfN)
    else:
        return np.real(np.diag(TfN)) / get_Tspan([psr])

def get_KIJ_Inv(spectra:list, rn_psrs:dict):
    r"""Timing model marginalized inverse covariance matrix.

    .. math::
    [K^{-1}]_{IJ} \equiv G_{I} [(G^{T} C G)^{-1}]_{IJ} G_{J}^{T}
    - [(G^{T} C G)]_{IJ} = G_{I}^{T} (C^{h}_{IJ} + \delta_{IJ}N_{I})G_{J}
    """
    Npsrs = len(spectra)
    psr_idx = np.arange(Npsrs)
    pairs = list(it.combinations(psr_idx,2))

    gwb = red_noise_powerlaw(A=spectra[0].A_gwb, gamma=spectra[0].gamma_gwb, freqs=spectra[0].freqs)

    #TMM block noise covariance
    K_IJ_block = np.empty((Npsrs, Npsrs), dtype=object)
    G_dims = []
    II = 0
    #for-loop to go over every unique pair and diagonal element
    for I, J in pairs:
        Chi_IJ = HD([spectra[I].phi, spectra[J].phi], [spectra[I].theta, spectra[J].theta])
        #Signal covariance matrix for single pulsar pair, strictly for the off-diagonal terms
        Ch_IJ = Chi_IJ * corr_from_psdIJ(freqs=spectra[0].freqs, psd=gwb, toasI=spectra[I].toas, toasJ=spectra[J].toas)

        K_off_diag = jnp.matmul(spectra[I].G.T, jnp.matmul(Ch_IJ, spectra[J].G))    
        K_IJ_block[I,J] = K_off_diag
        K_IJ_block[J,I] = K_off_diag.T

        #diagonal entries
        if II < Npsrs:
            plaw = gwb
            C = spectra[II].N
            if spectra[II].name in rn_psrs.keys():
                Amp, gam = rn_psrs[spectra[II].name]
                plaw += red_noise_powerlaw(A=Amp, gamma=gam, freqs=spectra[0].freqs)

            C += corr_from_psd(freqs=spectra[0].freqs, psd=plaw, toas=spectra[II].toas)

            K_IJ_block[II,II] = jnp.matmul(spectra[II].G.T, jnp.matmul(C, spectra[II].G))
            G_dims.append(spectra[II].G.shape[1])
            II += 1

    
    #convert TMM block noise covariance to TMM noise covariance
    K_IJ = np.zeros((sum(G_dims), sum(G_dims)), dtype=np.float64)
    row_start = 0
    for i in range(Npsrs):  
        col_start = 0
        for j in range(Npsrs): 
            K_IJ[row_start:row_start + G_dims[i], col_start:col_start + G_dims[j]] = K_IJ_block[i,j]
            K_IJ_block[i,j] = 0
            col_start += G_dims[j]  
        row_start += G_dims[i]  

    del K_IJ_block

    #computes TMM inverse noise covariance
    KIJ_Inv = np.linalg.inv(K_IJ)
    return KIJ_Inv


def get_KII_Inv(spectra:list, rn_psrs:dict):
    r"""Timing model marginalized inverse covariance matrix with diagonal approximation.

    .. math::
    [K^{-1}]_{II} \equiv G_{I} [(G^{T} C G)^{-1}]_{II} G_{I}^{T}
    """
    Npsrs = len(spectra)
    psr_idx = np.arange(Npsrs)
    G_dims = []

    for i in range(Npsrs):
        G_dims.append(spectra[i].G.shape[1])


    KIJ_Inv = np.zeros((sum(G_dims), sum(G_dims)), dtype=np.float64)
    row_start=0
    for i in range(Npsrs):  
        if not hasattr(spectra[i], 'K_Inv'):
            K = jnp.matmul(spectra[i].G.T, jnp.matmul(spectra[i].N, spectra[i].G))
            K_Inv = jnp.linalg.inv(K)
            KIJ_Inv[row_start:row_start + G_dims[i], row_start:row_start + G_dims[i]] = K_Inv

        else:                     
            KIJ_Inv[row_start:row_start + G_dims[i], row_start:row_start + G_dims[i]] = spectra[i].K_Inv
        
        row_start += G_dims[i]  

    return KIJ_Inv


def get_NcalInv_IJ(spectra:list, rn_psrs:dict):
    r"""Timing model marginalized inverse noise-weighted transmission function
    """
    Npsrs = len(spectra)
    psr_idx = np.arange(Npsrs)
    pairs = list(it.combinations(psr_idx,2))
    freqs = spectra[0].freqs
    Tspan = get_Tspan(spectra)

    G_dims = []
    for I in range(Npsrs):
        G_dims.append(spectra[I].G.shape[1])

    KIJ_Inv_block = np.empty((Npsrs, Npsrs), dtype=object)
    KIJ_Inv = get_KIJ_Inv(spectra, rn_psrs)

    row_start = 0
    for i in range(Npsrs):  
        col_start = 0
        for j in range(Npsrs):
            KIJ_Inv_block[i,j] = KIJ_Inv[row_start:row_start + G_dims[i], col_start:col_start + G_dims[j]]
            col_start += G_dims[j]  
        row_start += G_dims[i]
    del KIJ_Inv

    NcalInvIJ = np.zeros((Npsrs, Npsrs, freqs.size))

    II = 0
    for I,J in pairs:
        GtildeI = np.zeros((freqs.size, spectra[I].G.shape[1]),dtype='complex128')
        GtildeI = np.dot(np.exp(1j*2*np.pi*freqs[:,np.newaxis]*spectra[I].toas),spectra[I].G)

        GtildeJ = np.zeros((freqs.size, spectra[J].G.shape[1]),dtype='complex128')
        GtildeJ = np.dot(np.exp(1j*2*np.pi*freqs[:,np.newaxis]*spectra[J].toas),spectra[J].G)

        
        NcalInvIJ_entry = jnp.matmul(jnp.conjugate(GtildeI),jnp.matmul(KIJ_Inv_block[I,J],GtildeJ.T)) / 2

        KIJ_Inv_block[I,J] = 0

        NcalInvJI_entry = jnp.conjugate(NcalInvIJ_entry).T
 
        NcalInvIJ[I,J,:] = np.real(np.diag(NcalInvIJ_entry)) / Tspan
        del NcalInvIJ_entry 
        NcalInvIJ[J,I,:] = np.real(np.diag(NcalInvJI_entry)) / Tspan
        del NcalInvJI_entry 

        if II < Npsrs:    
            GtildeII = np.zeros((freqs.size, spectra[II].G.shape[1]),dtype='complex128')
            GtildeII = np.dot(np.exp(1j*2*np.pi*freqs[:,np.newaxis]*spectra[II].toas),spectra[II].G)

            NcalInvII_entry = jnp.matmul(jnp.conjugate(GtildeII),jnp.matmul(KIJ_Inv_block[II,II],GtildeII.T)) / 2

            KIJ_Inv_block[II,II] = 0

            NcalInvIJ[II,II,:] = np.real(np.diag(NcalInvII_entry)) / Tspan
            del NcalInvII_entry

            II+=1

    del KIJ_Inv_block

    return NcalInvIJ


def get_FIM_fastPTA_Approx(spectra:list, gamma_gwb:float, A_gwb:float, rn_psrs:dict):
    r"""
    Fisher information matrix from Babak et. al . See Equation (26) in `[2]`_.

    .. math::
        \mathcal{F}_{\alpha, \beta} = \sum_{i}\frac{1}{2} \mathrm{Tr} \left[ \tilde{C}^{-1}(f_i) \partial_{\alpha}\tilde{C}^{h}(f_i)  \tilde{C}(f_i)^{-1} \partial_{\beta}\tilde{C}^{h}(f_i) \right]

    .. _[2]: https://arxiv.org/abs/2404.02864
    """

    Npsrs = len(spectra)
    psr_idx = np.arange(Npsrs)
    pairs = list(it.combinations(psr_idx,2))
    freqs = spectra[0].freqs
    Tspan = get_Tspan(spectra)

    RIJ = np.zeros((Npsrs, Npsrs, freqs.size), dtype=np.float64)

    II = 0
    for I, J in pairs:
        #spectra pulsars
        
        TIJ = min(get_Tspan([spectra[I]]), get_Tspan([spectra[J]]))
        Chi_IJ = HD([spectra[I].phi, spectra[J].phi], [spectra[I].theta, spectra[J].theta])

        #response tensors
        RIJ[I,J,:] = Chi_IJ* np.sqrt(spectra[I].Tf*spectra[J].Tf*TIJ/Tspan)
        RIJ[J,I,:] = RIJ[I,J,:]

        #conditional for diagonal elements
        if II < Npsrs:
            RIJ[II,II,:] = np.sqrt(spectra[II].Tf**2*get_Tspan([spectra[II]])/Tspan)
            II += 1

    gwb = red_noise_powerlaw(A=A_gwb, gamma=gamma_gwb, freqs=freqs)
    der_psd_log10A = 2*np.log(10) * gwb
    der_psd_gamma = np.log(fyr/freqs) * gwb

    NcalhIJ_gamma = der_psd_gamma * RIJ
    NcalhIJ_log10A = der_psd_log10A * RIJ
    NcalInvIJ = get_NcalInv_IJ(spectra, rn_psrs)

    F_fastPTA = np.zeros((2, 2), dtype=np.float64)
    F_fastPTA[0,0] = np.sum(np.einsum('ijf, klf, jkf, lif->f', NcalInvIJ, NcalInvIJ, NcalhIJ_gamma, NcalhIJ_gamma))
    F_fastPTA[1,1] = np.sum(np.einsum('ijf, klf, jkf, lif->f', NcalInvIJ, NcalInvIJ, NcalhIJ_log10A, NcalhIJ_log10A))
    F_fastPTA[0,1] = np.sum(np.einsum('ijf, klf, jkf, lif->f', NcalInvIJ, NcalInvIJ, NcalhIJ_gamma, NcalhIJ_log10A))
    F_fastPTA[1,0] = np.sum(np.einsum('ijf, klf, jkf, lif->f', NcalInvIJ, NcalInvIJ, NcalhIJ_log10A, NcalhIJ_gamma))

    return F_fastPTA


def get_FIM_TMM(spectra:list, gamma_gwb:float, A_gwb:float, rn_psrs:dict):
    r"""
    Fisher information matrix from utilizing the timing model marginalized inverse covariance matrix.
    """

    Npsrs = len(spectra)
    psr_idx = np.arange(Npsrs)
    pairs = list(it.combinations(psr_idx,2))
    freqs = spectra[0].freqs
    Tspan = get_Tspan(spectra)

    G_dims = []
    for I in range(Npsrs):
        G_dims.append(spectra[I].G.shape[1])

    gwb = red_noise_powerlaw(A=A_gwb, gamma=gamma_gwb, freqs=freqs)
    der_psd_log10A = 2*np.log(10) * gwb
    der_psd_gamma = np.log(fyr/freqs) * gwb

    KhIJ_block_gam = np.empty((Npsrs, Npsrs), dtype=object)
    KhIJ_block_log10A = np.empty((Npsrs, Npsrs), dtype=object)

    II = 0
    for I, J in pairs:
        Chi_IJ = HD([spectra[I].phi, spectra[J].phi], [spectra[I].theta, spectra[J].theta])
        
        #Signal covariance matrix for single pulsar pair, strictly for the off-diagonal terms
        Ch_IJ_log10A = Chi_IJ * corr_from_psdIJ(freqs=freqs, psd=der_psd_log10A, toasI=spectra[I].toas, toasJ=spectra[J].toas)
        #must use trapz integration due to instability of integral 
        Ch_IJ_gam = Chi_IJ * corr_from_psdIJ(freqs=freqs, psd=der_psd_gamma, toasI=spectra[I].toas, toasJ=spectra[J].toas, fast=False)

        Kh_off_diag_log10A = jnp.matmul(spectra[I].G.T, jnp.matmul(Ch_IJ_log10A, spectra[J].G))
        Kh_off_diag_gam = jnp.matmul(spectra[I].G.T, jnp.matmul(Ch_IJ_gam, spectra[J].G))
        
        KhIJ_block_gam[I,J] = Kh_off_diag_gam
        KhIJ_block_gam[J,I] = Kh_off_diag_gam.T

        KhIJ_block_log10A[I,J] = Kh_off_diag_log10A
        KhIJ_block_log10A[J,I] = Kh_off_diag_log10A.T
    
        #conditional built into using pairs to also do the diagonal entries
        if II < Npsrs:
            Ch_gam = corr_from_psd(freqs=freqs, psd=der_psd_gamma,
                                toas=spectra[II].toas, fast=False)
            Ch_log10A = corr_from_psd(freqs=freqs, psd=der_psd_log10A,
                                toas=spectra[II].toas)
            
            KhIJ_block_gam[II,II] = jnp.matmul(spectra[II].G.T, jnp.matmul(Ch_gam, spectra[II].G))
            KhIJ_block_log10A[II,II] = jnp.matmul(spectra[II].G.T, jnp.matmul(Ch_log10A, spectra[II].G))
            II += 1

    

    KhIJ_gam = np.zeros((sum(G_dims), sum(G_dims)), dtype=np.float64)
    KhIJ_log10A = np.zeros((sum(G_dims), sum(G_dims)), dtype=np.float64)

    row_start = 0
    for i in range(Npsrs):  
        col_start = 0
        for j in range(Npsrs): 
            KhIJ_gam[row_start:row_start + G_dims[i], col_start:col_start + G_dims[j]] = KhIJ_block_gam[i,j]
            KhIJ_block_gam[i,j] = 0

            KhIJ_log10A[row_start:row_start + G_dims[i], col_start:col_start + G_dims[j]] = KhIJ_block_log10A[i,j]
            KhIJ_block_log10A[i,j] = 0

            col_start += G_dims[j]  
        row_start += G_dims[i]


    KIJ_Inv = get_KIJ_Inv(spectra, rn_psrs)
    KIJ_Inv2 = jnp.matmul(KIJ_Inv, KIJ_Inv)  
    del KIJ_Inv

    term1_gamma = jnp.matmul(KIJ_Inv2, KhIJ_gam)
    term1_log10A = jnp.matmul(KIJ_Inv2, KhIJ_log10A)

    result_gam_block = np.empty((Npsrs, Npsrs), dtype=object)
    result_log10A_block = np.empty((Npsrs, Npsrs), dtype=object)

    row_start = 0
    for i in range(Npsrs):  
        col_start = 0
        for j in range(Npsrs):
            result_gam_block[i,j] = term1_gamma[row_start:row_start + G_dims[i], col_start:col_start + G_dims[j]]
            result_log10A_block[i,j] = term1_log10A[row_start:row_start + G_dims[i], col_start:col_start + G_dims[j]]
            col_start += G_dims[j]  
        row_start += G_dims[i]

    
    NcalInvIJ = get_NcalInv_IJ(spectra, rn_psrs)

    NcalhIJ_gamma = np.zeros((Npsrs, Npsrs, freqs.size))
    NcalhIJ_log10A = np.zeros((Npsrs, Npsrs, freqs.size))
    II = 0

    for I,J in pairs:
        GtildeI = np.zeros((freqs.size, spectra[I].G.shape[1]),dtype='complex128')
        GtildeI = np.dot(np.exp(1j*2*np.pi*freqs[:,np.newaxis]*spectra[I].toas),spectra[I].G)

        GtildeJ = np.zeros((freqs.size, spectra[J].G.shape[1]),dtype='complex128')
        GtildeJ = np.dot(np.exp(1j*2*np.pi*freqs[:,np.newaxis]*spectra[J].toas),spectra[J].G)

        result_gammaIJ = jnp.matmul(jnp.conjugate(GtildeI),jnp.matmul(result_gam_block[I,J],GtildeJ.T)) / 2
        result_gammaJI = jnp.conjugate(result_gammaIJ).T

        NcalhIJ_gamma[I,J] = np.real(np.diag(result_gammaIJ)) / Tspan * 1/(NcalInvIJ[I,J]**2)
        NcalhIJ_gamma[J,I] = np.real(np.diag(result_gammaJI)) / Tspan * 1/(NcalInvIJ[J,I]**2)

        result_log10AIJ = jnp.matmul(jnp.conjugate(GtildeI),jnp.matmul(result_log10A_block[I,J],GtildeJ.T)) / 2
        result_log10AJI = jnp.conjugate(result_log10AIJ).T

        NcalhIJ_log10A[I,J] = np.real(np.diag(result_log10AIJ)) / Tspan * 1/(NcalInvIJ[I,J]**2)
        NcalhIJ_log10A[J,I] = np.real(np.diag(result_log10AJI)) / Tspan * 1/(NcalInvIJ[J,I]**2)


        if II < Npsrs:
            GtildeII = np.zeros((freqs.size, spectra[II].G.shape[1]),dtype='complex128')
            GtildeII = np.dot(np.exp(1j*2*np.pi*freqs[:,np.newaxis]*spectra[II].toas),spectra[II].G)

            result_gammaII = jnp.matmul(jnp.conjugate(GtildeII),jnp.matmul(result_gam_block[II,II],GtildeII.T)) / 2
            NcalhIJ_gamma[II,II] = np.real(np.diag(result_gammaII)) / Tspan * 1/(NcalInvIJ[II,II]**2)
            
            result_log10AII = jnp.matmul(jnp.conjugate(GtildeII),jnp.matmul(result_log10A_block[II,II],GtildeII.T)) / 2
            NcalhIJ_log10A[II,II] = np.real(np.diag(result_log10AII)) / Tspan * 1/(NcalInvIJ[II,II]**2)
        
            II+=1 

    F_TMM_hsen = np.zeros((2, 2), dtype=np.float64)
    F_TMM_hsen[0,0] = np.sum(np.einsum('ijf, klf, jkf, lif->f', NcalInvIJ, NcalInvIJ, NcalhIJ_gamma, NcalhIJ_gamma))
    F_TMM_hsen[1,1] = np.sum(np.einsum('ijf, klf, jkf, lif->f', NcalInvIJ, NcalInvIJ, NcalhIJ_log10A, NcalhIJ_log10A))
    F_TMM_hsen[0,1] = np.sum(np.einsum('ijf, klf, jkf, lif->f', NcalInvIJ, NcalInvIJ, NcalhIJ_gamma, NcalhIJ_log10A))
    F_TMM_hsen[1,0] = np.sum(np.einsum('ijf, klf, jkf, lif->f', NcalInvIJ, NcalInvIJ, NcalhIJ_log10A, NcalhIJ_gamma))

    return F_TMM_hsen

def get_FIM_TMM_diag_approx(spectra:list, gamma_gwb:float, A_gwb:float, rn_psrs:dict):
    """Fisher information matrix from the timing model marginalized inverse covariance as a diagonal approximation
    """
    Npsrs = len(spectra)
    psr_idx = np.arange(Npsrs)
    pairs = list(it.combinations(psr_idx,2))
    freqs = spectra[0].freqs
    Tspan = get_Tspan(spectra)

    gwb = red_noise_powerlaw(A=A_gwb, gamma=gamma_gwb, freqs=freqs)
    der_psd_log10A = 2*np.log(10) * gwb
    der_psd_gamma = np.log(fyr/freqs) * gwb

    KhIJ_block_gamma = []
    KhIJ_block_log10A = []

    G_dims = []
    for i in range(Npsrs):
        G_dims.append(spectra[i].G.shape[1])

    for i in range(Npsrs):
        Ch_log10A = corr_from_psd(freqs=freqs, psd=der_psd_log10A, toas=spectra[i].toas)    
        Ch_gamma = corr_from_psd(freqs=freqs, psd=der_psd_gamma, toas=spectra[i].toas, fast=False)

        Kh_log10A_val = jnp.matmul(spectra[i].G.T, jnp.matmul(Ch_log10A, spectra[i].G))
        Kh_gam_val = jnp.matmul(spectra[i].G.T, jnp.matmul(Ch_gamma, spectra[i].G))

        KhIJ_block_gamma.append(Kh_gam_val)
        KhIJ_block_log10A.append(Kh_log10A_val)
        
    KIJ_Inv = get_KII_Inv(spectra, rn_psrs)
    KIJ_Inv2 = jnp.matmul(KIJ_Inv, KIJ_Inv)
    del KIJ_Inv  
    
    KIJ_Inv2_block = []
    row_start = 0
    for i in range(Npsrs):
        KIJ_Inv2_block.append(KIJ_Inv2[row_start:row_start + G_dims[i], row_start:row_start + G_dims[i]])
        row_start += G_dims[i] 
    del KIJ_Inv2

    NcalhIJ_gamma = []
    NcalhIJ_log10A = []
    NcalInv_II = []
    for i in range(Npsrs):
        term1_gamma = jnp.matmul(KIJ_Inv2_block[i], KhIJ_block_gamma[i])
        term1_log10A = jnp.matmul(KIJ_Inv2_block[i], KhIJ_block_log10A[i])
        KIJ_Inv2_block[i] = 0
        GtildeI = np.zeros((freqs.size, spectra[i].G.shape[1]),dtype='complex128')
        GtildeI = np.dot(np.exp(1j*2*np.pi*freqs[:,np.newaxis]*spectra[i].toas),spectra[i].G)

        result_gamma = jnp.matmul(jnp.conjugate(GtildeI),jnp.matmul(term1_gamma,GtildeI.T)) / 2
        result_log10A = jnp.matmul(jnp.conjugate(GtildeI),jnp.matmul(term1_log10A,GtildeI.T)) / 2
        
        NcalInvI = spectra[i].NcalInv * get_Tspan([spectra[i]]) / Tspan

        result_1_gamma = np.real(np.diag(result_gamma)) / Tspan * 1/(NcalInvI**2)
        result_1_log10A = np.real(np.diag(result_log10A)) / Tspan * 1/(NcalInvI**2)

        NcalhIJ_gamma.append(result_1_gamma)
        NcalhIJ_log10A.append(result_1_log10A)
        NcalInv_II.append(NcalInvI) 
    del KIJ_Inv2_block


    F_TMM_hsen = np.zeros((2, 2), dtype=np.float64)
    for i in range(Npsrs):
        F_TMM_hsen[0,0] = np.sum(NcalInv_II[i]*NcalhIJ_gamma[i]*NcalInv_II[i]*NcalhIJ_gamma[i])
        F_TMM_hsen[0,1] = np.sum(NcalInv_II[i]*NcalhIJ_gamma[i]*NcalInv_II[i]*NcalhIJ_log10A[i])
        F_TMM_hsen[1,1] = np.sum(NcalInv_II[i]*NcalhIJ_log10A[i]*NcalInv_II[i]*NcalhIJ_log10A[i])
        F_TMM_hsen[1,0] = F_TMM_hsen[0,1] 
    return F_TMM_hsen


def get_FIM_fastPTA_diag_approx(spectra:list, gamma_gwb:float, A_gwb:float, rn_psrs:dict):
    """Fisher information matrix from Babak et. al. using the diagonal approximation
    """
    Npsrs = len(spectra)
    psr_idx = np.arange(Npsrs)
    pairs = list(it.combinations(psr_idx,2))
    freqs = spectra[0].freqs
    Tspan = get_Tspan(spectra)
    
    NcalInvII_TMM = np.zeros((Npsrs, Npsrs, freqs.size), dtype=np.float64)

    for i in range(Npsrs):
        NcalInvII_TMM[i,i] = spectra[i].NcalInv * get_Tspan([spectra[i]])/Tspan


    RIJ = np.zeros((Npsrs, Npsrs, freqs.size), dtype=np.float64)

    II = 0
    for I, J in pairs:
        #spectra pulsars
        
        TIJ = min(get_Tspan([spectra[I]]), get_Tspan([spectra[J]]))
        Chi_IJ = HD([spectra[I].phi, spectra[J].phi], [spectra[I].theta, spectra[J].theta])

        #response tensors
        RIJ[I,J,:] = Chi_IJ* np.sqrt(spectra[I].Tf*spectra[J].Tf*TIJ/Tspan)
        RIJ[J,I,:] = RIJ[I,J,:]

        #conditional for diagonal elements
        if II < Npsrs:
            RIJ[II,II,:] = np.sqrt(spectra[II].Tf**2*get_Tspan([spectra[II]])/Tspan)
            II += 1

    gwb = red_noise_powerlaw(A=A_gwb, gamma=gamma_gwb, freqs=freqs)
    der_psd_log10A = 2*np.log(10) * gwb
    der_psd_gamma = np.log(fyr/freqs) * gwb

    NcalhIJ_gamma = der_psd_gamma * RIJ
    NcalhIJ_log10A = der_psd_log10A * RIJ

    F_fastPTA = np.zeros((2, 2), dtype=np.float64)
    F_fastPTA[0,0] = np.sum(np.einsum('ijf, klf, jkf, lif->f', NcalInvII_TMM,  NcalInvII_TMM, NcalhIJ_gamma, NcalhIJ_gamma))
    F_fastPTA[1,1] = np.sum(np.einsum('ijf, klf, jkf, lif->f',  NcalInvII_TMM, NcalInvII_TMM, NcalhIJ_log10A, NcalhIJ_log10A))
    F_fastPTA[0,1] = np.sum(np.einsum('ijf, klf, jkf, lif->f',  NcalInvII_TMM, NcalInvII_TMM, NcalhIJ_gamma, NcalhIJ_log10A))
    F_fastPTA[1,0] = np.sum(np.einsum('ijf, klf, jkf, lif->f',  NcalInvII_TMM,  NcalInvII_TMM, NcalhIJ_log10A, NcalhIJ_gamma))

    return F_fastPTA


def get_var_hc(sens_obj, fim, gamma_gwb_mean, log10A_gwb_mean):
    """_summary_: computes variance in characteristic strain using error propagation
    """
    partial_hc_gamma, partial_hc_log10A = sens_obj.partial_hc()

    model_cov = jnp.linalg.inv(fim)
    sigma_frac_squared_gamma = model_cov[0,0]
    sigma_frac_squared_log10A = model_cov[1,1]
    var_frac_gamma_log10A = model_cov[0,1]

    sigma_gamma = np.sqrt(sigma_frac_squared_gamma) * gamma_gwb_mean
    sigma_log10A = np.sqrt(sigma_frac_squared_log10A) * log10A_gwb_mean
    var_gamma_log10A = var_frac_gamma_log10A *gamma_gwb_mean * log10A_gwb_mean

    var_hc = (partial_hc_gamma*sigma_gamma)**2 + (partial_hc_log10A*sigma_log10A)**2 + 2*partial_hc_gamma*partial_hc_log10A*var_gamma_log10A

    return var_hc            
            

def get_partial_SInv(psr, param, gamma_gwb, A_gwb, freqs):
    """Partial derivative with respect to model parameters of the the noise psd
    """
    gwb_psd = red_noise_powerlaw(A=A_gwb, gamma=gamma_gwb, freqs=freqs)

    if param == 'log10A':
        der_psd =  gwb_psd * 2 * np.log(10) 

    elif param == 'gamma':
        der_psd = gwb_psd * np.log(fyr/freqs)

    else:
        raise AttributeError("Params must be gamma or log10A")
    
    #derivative of the time-domain signal covariance matrix, and must be slow due to inverse stability
    Ch_der = corr_from_psd(psd = der_psd, freqs=freqs, toas = psr.toas, fast=False)

    K_der = jnp.matmul(psr.G.T, jnp.matmul(Ch_der, psr.G))

    K = jnp.matmul(psr.G.T, jnp.matmul(psr.N, psr.G))
    K_inv = jnp.linalg.inv(K)
    K_inv_squared = jnp.matmul(K_inv, K_inv)
    del K_inv

    result = jnp.matmul(K_inv_squared, K_der)

    Gtilde = np.zeros((freqs.size,psr.G.shape[1]),dtype='complex128')
    Gtilde = np.dot(np.exp(1j*2*np.pi*freqs[:,np.newaxis]*psr.toas),psr.G)


    TfN = jnp.matmul(np.conjugate(Gtilde),jnp.matmul(result,Gtilde.T)) / 2
    
    return -np.real(np.diag(TfN)) / get_Tspan([psr]) * resid_response(freqs=freqs)


@partial(jax.jit, static_argnames=['full_matrix', 'return_Gtilde_Ncal'])
def get_NcalInv_RRF(K_inv: jax.Array, G: jax.Array, phi:jax.Array, J: jax.Array,
                    Z: jax.Array, freqs: jax.Array, toas:jax.Array, full_matrix=False, return_Gtilde_Ncal=False):
    r"""Inverse noise-weighted transmission function utilizing rank-reduced formalism and Woodbury Lemma.

    .. math::
    \mathcal{N}^{-1}(f) \equiv  \frac{1}{2T}\tilde{G}^{*} [K^{-1} - \mathcal{Z}^{T} (\varphi^{-1} + \mathcal{Z} J)^{-1} \mathcal{Z}] \tilde{G}^T

    - [\tilde{G}]_l = \sum_{k=1}^{N_{TOA}} \mathrm{exp}(i2 \pi ft_k)[G]_{k,l}
    - \mathcal{Z} \equiv J^{T} K^{-1}
    - K \equiv G^T N G
    - J \equiv G^{T} F
    """
    T = toas.max()-toas.min()
    phi_inv = jnp.linalg.inv(phi)
    del phi

    Sigma = (phi_inv + jnp.matmul(Z, J)).T
    SigmaInv = jnp.linalg.inv(Sigma)
    del Sigma
    
    Gtilde = jnp.zeros((freqs.size, G.shape[1]),dtype='complex128')
    Gtilde = jnp.dot(jnp.exp(1j*2*jnp.pi*freqs[:,jnp.newaxis]*toas),G)

    NcalInv_ = K_inv - jnp.matmul(Z.T, jnp.matmul(SigmaInv, Z))
    del SigmaInv
   
    TfN = jnp.matmul(jnp.conjugate(Gtilde),jnp.matmul(NcalInv_,Gtilde.T)) / 2
    if return_Gtilde_Ncal:
        return jnp.real(TfN), Gtilde, jnp.linalg.inv(NcalInv_)
    elif full_matrix:
        return jnp.real(TfN)
    else:
        return jnp.real(jnp.diag(TfN)) / T

def resid_response(freqs):
    r"""
    Returns the timing residual response function for a pulsar across as set of
    frequencies. See Equation (53) in `[1]`_.

    .. math::
        \mathcal{R}(f)=\frac{1}{12\pi^2\;f^2}

    .. _[1]: https://arxiv.org/abs/1907.04341
    """
    return 1/(12 * np.pi**2 * freqs**2)


class Pulsar(object):
    """
    Class to encode information about individual pulsars.

    Parameters
    ----------

    toas : array
        Pulsar Times of Arrival [sec].

    toaerrs : array
        Pulsar TOA errors [sec].

    phi : float
        Ecliptic longitude of pulsar [rad].

    theta : float
        Ecliptic latitude of pulsar [rad].

    name: str
        name of pulsar. attempts to name pulsar based off phi, theta.
        default is 'J0000+0000'.

    designmatrix : array
        Design matrix for pulsar's timing model. N_TOA x N_param.

    N : array
        Covariance matrix for the pulsar. N_TOA x N_TOA. Made from toaerrs
        if not provided.

    pdist : astropy.quantity, float
        Earth-pulsar distance. Default units is kpc.

    """
    def __init__(self, toas, toaerrs, phi=None, theta=None, name=None,
                 designmatrix=None, N=None, pdist=1.0*u.kpc, A_rn=None,
                 alpha=None,):
        self.toas = toas
        self.toaerrs = toaerrs
        self.phi = phi
        self.theta = theta
        self.pdist = make_quant(pdist,'kpc')
        self.A_rn = A_rn
        self.alpha = alpha
        self.name = name

        if name is None:
            try:
                self.name = skycoord_to_Jname(theta_phi_to_SkyCoord(theta,phi))
            except:
                self.name = 'J0000+0000'
        else:
            self.name = str(name)
        
        if N is None:
            self.N = np.diag(toaerrs**2) #N ==> weights
        else:
            self.N = N

        if designmatrix is None:
            self.designmatrix = create_design_matrix(toas, RADEC=True,
                                                     PROPER=True, PX=True)
        else:
            self.designmatrix = designmatrix

    def filter_data(self, start_time=None, end_time=None):
        """
        Parameters
        ==========
        start_time - float
            MJD at which to begin data subset.
        end_time - float
            MJD at which to end data subset.

        Filter data to create a time-slice of overall dataset.
        Function adapted from enterprise.BasePulsar() class.
        """
        if start_time is None and end_time is None:
            mask = np.ones(self.toas.shape, dtype=bool)
        else:
            mask = np.logical_and(self.toas >= start_time * 86400, self.toas <= end_time * 86400)

        self.toas = self.toas[mask]
        self.toaerrs = self.toaerrs[mask]
        self.N = self.N[mask, :][:, mask]

        self.designmatrix = create_design_matrix(self.toas, RADEC=True, PROPER=True, PX=True)
        #self.designmatrix = self.designmatrix[mask, :]
        #dmx_mask = np.sum(self.designmatrix, axis=0) != 0.0
        #self.designmatrix = self.designmatrix[:, dmx_mask]
        self._G = G_matrix(designmatrix=self.designmatrix)

    def change_cadence(self, start_time=0, end_time=1_000_000,
                       cadence=None, cadence_factor=4, uneven=False, 
                       A_gwb=None, alpha_gwb=-2/3., freqs=None,
                       fast=True,):
        """
        Parameters
        ==========
        start_time - float
            MJD at which to begin altered cadence.
        end_time - float
            MJD at which to end altered cadence.
        cadence - float
            cadence for the modified campaign [toas/year]
        cadence_facter - float
            (instead of cadence) factor by which to modify the old cadence.
        uneven - bool
            whether or not to evenly space observation epochs
        A_gwb - float
            amplitude of injected gwb self-noise
        alpha_gwb - float
            spectral index of injected gwb self-noise.
            note that this is residual space spectral index.
        freqs - array
            frequencies to construct the gwb noise and intrinsic noise
        fast - bool
            faster but slightly less accurate method to calculate noise injected in N.

        Change observing cadence in a given time range.
        Recalculate pulsar noise properties.
        """
        mask_before = self.toas <= start_time * 86400
        mask_after = self.toas >= end_time * 86400
        old_Ntoas = np.sum(
                    np.logical_and(self.toas >= start_time * 86400,
                                    self.toas <= end_time * 86400)
                )
        # store the old toas and errors
        old_toas = self.toas
        old_toaerrs = self.toaerrs
        # calculate old cadence then modified cadence
        if start_time < min(old_toas)/84600:
            start_time = min(old_toas)/84600
        if end_time < min(old_toas)/84600:
            print("trying to change non-existant campaign")
            return 0
        duration = end_time - start_time # in MJD
        old_cadence = old_Ntoas / duration * 365.25 # cad is Ntoas/year
        if cadence is not None:
            new_cadence = cadence
        else:
            new_cadence = old_cadence * cadence_factor
        # create new toas and toa errors
        campaign_Ntoas = int(np.floor( duration / 365.25 * new_cadence ))
        campaign_toas = np.linspace(start_time, end_time, campaign_Ntoas) * 86400
        if uneven:
            # FIXME check this with jeff to see what he was going for
            # in sim_pta()
            dt = duration / campaign_Ntoas / 8 * yr_sec
            campaign_toas += np.random.uniform(-dt, dt, size=campaign_Ntoas)
        self.toas = np.concatenate([old_toas[mask_before], campaign_toas, old_toas[mask_after]])
        campaign_toaerrs = np.median(old_toaerrs)*np.ones(campaign_Ntoas)
        # TODO can only use a fixed toaerr for the duration of the campaign
        #self.toaerrs = np.concatenate([old_toaerrs[mask_before], campaign_toaerrs, old_toaerrs[mask_after]])
        self.toaerrs = np.ones(len(self.toas))*old_toaerrs[0]
        print(f"old: {len(old_toaerrs)}, new: {len(self.toaerrs)}")
        # recalculate N, designmatrix, G with new toas
        N = np.diag(self.toaerrs**2)
        if self.A_rn is not None:
            plaw = red_noise_powerlaw(A=self.A_rn,
                                      alpha=self.alpha,
                                      freqs=freqs)
            N += corr_from_psd(freqs=freqs, psd=plaw, toas=self.toas, fast=fast)

        if A_gwb is not None:
            gwb = red_noise_powerlaw(A=A_gwb,
                                     alpha=alpha_gwb,
                                     freqs=freqs)
            N += corr_from_psd(freqs=freqs, psd=gwb, toas=self.toas, fast=fast)
        self.designmatrix = create_design_matrix(self.toas, RADEC=True, PROPER=True, PX=True)
        self._G = G_matrix(designmatrix=self.designmatrix)
        self.N = N

    def change_sigma(self, start_time=0, end_time=1_000_000,
                       new_sigma=None, sigma_factor=4, uneven=False, 
                       A_gwb=None, alpha_gwb=-2/3., freqs=None,
                       fast=True,):
        """
        Parameters
        ==========
        start_time - float
            MJD at which to begin altered toa errors.
        end_time - float
            MJD at which to end altered toa errors.
        new_sigma - float
            uncertainty of toas for the modified campaign [microseconds]
        sigma_facter - float
            (instead of sigmas) factor by which to modify the campaign sigmas.
        uneven - bool
            whether or not to evenly space observation epochs
        A_gwb - float
            amplitude of injected gwb self-noise
        alpha_gwb - float
            spectral index of injected gwb self-noise.
            note that this is residual space spectral index (alpha).
        freqs - array
            frequencies to construct the gwb noise and intrinsic noise
        fast - bool
            faster but slightly less accurate method to calculate noise injected in N.

        Change observing cadence in a given time range.
        Recalculate pulsar noise properties.
        """
        mask_before = self.toas <= start_time * 86400
        mask_after = self.toas >= end_time * 86400
        campaign_mask = np.logical_and(self.toas >= start_time * 86400,
                                    self.toas <= end_time * 86400)
        campaign_ntoas = np.sum(campaign_mask)
        # store the old toa errors
        toaerrs_campaign = self.toaerrs[campaign_mask]
        # modify the campaign toa errors
        if sigma_factor is not None:
            toaerrs_campaign = sigma_factor * toaerrs_campaign
        elif sigma_factor is None and new_sigma is not None:
            toaerrs_campaign = np.ones(campaign_ntoas)*new_sigma
        self.toaerrs = np.concatenate([self.toaerrs[mask_before], toaerrs_campaign, self.toaerrs[mask_after]])
        # recalculate N, designmatrix, G with new toas
        N = np.diag(self.toaerrs**2)
        if self.A_rn is not None:
            plaw = red_noise_powerlaw(A=self.A_rn,
                                      alpha=self.alpha,
                                      freqs=freqs)
            N += corr_from_psd(freqs=freqs, psd=plaw, toas=self.toas, fast=fast)

        if A_gwb is not None:
            gwb = red_noise_powerlaw(A=A_gwb,
                                     alpha=alpha_gwb,
                                     freqs=freqs)
            N += corr_from_psd(freqs=freqs, psd=gwb, toas=self.toas, fast=fast)
        self.designmatrix = create_design_matrix(self.toas, RADEC=True, PROPER=True, PX=True)
        self._G = G_matrix(designmatrix=self.designmatrix)
        self.N = N

    def psr_h5(self, dir: str, compress_val: int = 0):
        """Writes Pulsar object to HDF5 files

        Args:
            - dir (str): directory of HDF5 file
            - compress_val: gzip compression value, ranges from  0 to 9 with
              0 yielding no compression. Only large arrays such as G, N, and 
              designmatrix are compressed.
        """
        with h5py.File(dir, 'a') as f:
            hdf5_psr = f.create_group(self.name)
            hdf5_psr.create_dataset('toas', self.toas.shape, self.toas.dtype, data=self.toas)
            hdf5_psr.create_dataset('toaerrs', self.toaerrs.shape, self.toaerrs.dtype, data=self.toaerrs)
            hdf5_psr.create_dataset('phi', (1,), float, data=self.phi)
            hdf5_psr.create_dataset('theta', (1,), float, data=self.theta)
            hdf5_psr.create_dataset('designmatrix', self.designmatrix.shape, self.designmatrix.dtype, data=self.designmatrix, 
                                    compression="gzip", compression_opts=compress_val)
            hdf5_psr.create_dataset('G', self.G.shape, self.G.dtype, data=self.G, compression="gzip", compression_opts=compress_val)
            hdf5_psr.create_dataset('N', self.N.shape, self.N.dtype, data=self.N, compression="gzip", compression_opts=compress_val)
            hdf5_psr.create_dataset('pdist', (2,), float, data=self.pdist)
            f.flush()
    
    @property
    def G(self):
        """Timing Model Projection Matrix."""
        if not hasattr(self, '_G'):
            self._G = G_matrix(designmatrix=self.designmatrix)
        return self._G
    
    @cached_property
    def K_inv(self):
        """Timing Model Marginalized Inverse White Noise Covariance Matrix."""
        L = jsc.linalg.cholesky(self.N)        
        A = jnp.matmul(L,self.G)
        del L
        K = jnp.matmul(A.T,A)
        del A
        return jnp.linalg.inv(K)

class Spectrum(object):
    """Class to encode the spectral information for a single pulsar.

    Parameters
    ----------

    psr : `hasasia.Pulsar`
        A `hasasia.Pulsar` instance.

    nf : int, optional
        Number of frequencies over which to build the various spectral
        densities.

    fmin : float, optional [Hz]
        Minimum frequency over which to build the various spectral
        densities. Defaults to the timespan/5 of the pulsar.

    fmax : float, optional [Hz]
        Minimum frequency over which to build the various spectral
        densities.

    freqs : array, optional [Hz]
        Optionally supply an array of frequencies over which to build the
        various spectral densities.
    """
    def __init__(self, psr, amp_gw, gamma_gw, nf=400, fmin=None, fmax=2e-7,
                 freqs=None, tm_fit=True, **Tf_kwargs):
        self._H_0 = 72 * u.km / u.s / u.Mpc
        self.toas = psr.toas
        self.toaerrs = psr.toaerrs
        self.phi = psr.phi
        self.theta = psr.theta
        self.name = psr.name  
        
        if hasattr(psr, 'N'):
            self.N = psr.N
        else:
            self.K_inv = psr.K_inv

        self.gamma_gwb = gamma_gw
        self.A_gwb = amp_gw

        self.G = psr.G
        self.designmatrix = psr.designmatrix
        self.pdist = psr.pdist
        self.tm_fit = tm_fit
        self.Tf_kwargs = Tf_kwargs

        try:
            self.name = psr.name
        except AttributeError:
            self.name = 'J0000+0000'

        if freqs is None:
            f0 = 1 / get_Tspan([psr])
            if fmin is None:
                fmin = f0/5
            self.freqs = np.logspace(np.log10(fmin), np.log10(fmax), nf)
        else:
            self.freqs = freqs

        self._psd_prefit = np.zeros_like(self.freqs)

    @property
    def psd_postfit(self):
        """Postfit Residual Power Spectral Density"""
        if not hasattr(self, '_psd_postfit'):
            self._psd_postfit = self.psd_prefit * self.NcalInv
        return self._psd_postfit

    @property
    def psd_prefit(self):
        """Prefit Residual Power Spectral Density"""
        if np.all(self._psd_prefit==0):
            raise ValueError('Must set Prefit Residual Power Spectral Density.')
            # print('No Prefit Residual Power Spectral Density set.\n'
            #       'Setting psd_prefit to harmonic mean of toaerrs.')
            # sigma = sps.hmean(self.toaerrs)
            # dt = 14*24*3600 # 2 Week Cadence
            # self.add_white_noise_pow(sigma=sigma,dt=dt)

        return self._psd_prefit

    @property
    def Tf(self):
        """Transmission function"""
        if not hasattr(self, '_Tf'):
            self._Tf,_,_ = get_Tf(designmatrix=self.designmatrix,
                                  toas=self.toas, N=self.N,
                                  freqs=self.freqs, from_G=True, Gmatrix=self.G,
                                  **self.Tf_kwargs)
        return self._Tf


    @property
    def NcalInv(self):
        """Inverse Noise Weighted Transmission Function."""
        if not hasattr(self, '_NcalInv'):
            self._NcalInv = get_NcalInv(psr=self, freqs=self.freqs,
                                        tm_fit=self.tm_fit, Gmatrix=self.G)
        return self._NcalInv
    
    @NcalInv.setter
    def NcalInv(self, value):
        """
        Use a setter to update the inverse noise weighted transmission function.
        Currently can only use this with the approximation.
        """
        if value.shape != self.freqs.shape:
            raise ValueError('Inverse Noise Weighted Transmission Function must have the same shape as freqs.')
        self._NcalInv = value
    
    def update_NcalInv_with_approx(self, P_noise, Tf=None, return_NcalInv_approx=False):
        r"""
        Updates the NcalInv property with the following approximation: NcalInv = Tf/Pn(f).
        See Figure 5 in [1]_ for the validity of this approximation.
        This is a faster calculation, but less accurate than the full calculation.
        The use case for this would be expediently updating sensitivity curves
        with changes in the noise properties.

        Parameters
        ----------
        Pnoise : ndarray
            Provide already calculated noise power spectral density.
            Need to be the same shape as the number of frequencies.
        Tf : ndarray, optional
            Provide already calculated transmission function. If None, it will be default to the
            cached Tf property.
        return_NcalInv_approx : bool, optional
            Whether to return the approximate NcalInv. If False, the property is updated
            and nothing is returned.
        
        Returns
        -------
        NcalInv_approx : ndarray
            The approximate inverse noise weighted transmission function.
        """
        if Tf is None:
            Tf = self.Tf # use cached Transmission function property
        if Tf.shape != P_noise.shape:
            raise ValueError('Transmission function and '
                             'noise power spectral density must have the same shape.')
        NcalInv_approx = Tf / P_noise
        # update with the setter defined above
        self.NcalInv = NcalInv_approx
        # update S_I as well since this gets used in sensitivity curves (S_eff)
        self.S_I = 1/resid_response(self.freqs)/self.NcalInv

        if return_NcalInv_approx:
            return self.NcalInv

    @property
    def P_n(self):
        """Inverse Noise Weighted Transmission Function."""
        if not hasattr(self, '_P_n'):
            self._P_n = np.power(get_NcalInv(psr=self, freqs=self.freqs,
                                             tm_fit=False), -1)
        return self._P_n

    @property
    def S_I(self):
        r"""Strain power sensitivity for this pulsar. Equation (74) in `[1]`_

        .. math::
            S_I=\frac{1}{\mathcal{N}^{-1}\;\mathcal{R}}

        .. _[1]: https://arxiv.org/abs/1907.04341
        """
        if not hasattr(self, '_S_I'):
            self._S_I = 1/resid_response(self.freqs)/self.NcalInv
        return self._S_I
    
<<<<<<< HEAD
    @S_I.setter
    def S_I(self, value):
        if value.shape != self.freqs.shape:
            raise ValueError('Strain power sensitivity must have the same shape as freqs.')
        self._S_I = value
=======
    @property
    def partial_gamma_SI_Inv(self):
        """partial derivative of the noise psd with respect to gamma
        """
        if not hasattr(self, '_partial_gamma_SI_Inv'):
            self._partial_gamma_SI_Inv = get_partial_SInv(self, param='gamma', gamma_gwb=self.gamma_gwb, A_gwb = self.A_gwb, freqs=self.freqs)
        return self._partial_gamma_SI_Inv
>>>>>>> 7b99d24a

    @property
    def partial_log10A_SI_Inv(self):
        """partial derivative of the noise psd with respect to log10A
        """
        if not hasattr(self, '_partial_log10A_SI_Inv'):
            self._partial_log10A_SI_Inv = get_partial_SInv(self, param='log10A', gamma_gwb=self.gamma_gwb, A_gwb = self.A_gwb, freqs=self.freqs)
        return self._partial_log10A_SI_Inv

    @property   
    def S_R(self):
        r"""Residual power sensitivity for this pulsar.

        .. math::
            S_R=\frac{1}{\mathcal{N}^{-1}}

        """
        if not hasattr(self, '_S_R'):
            self._S_R = 1/self.NcalInv
        return self._S_R

    @property
    def h_c(self):
        r"""Characteristic strain sensitivity for this pulsar.

        .. math::
            h_c=\sqrt{f\;S_I}
        """
        if not hasattr(self, '_h_c'):
            self._h_c = np.sqrt(self.freqs * self.S_I)
        return self._h_c

    @property
    def Omega_gw(self):
        r"""Energy Density sensitivity.

        .. math::
            \Omega_{gw}=\frac{2\pi^2}{3\;H_0^2}f^3\;S_I
        """
        self._Omega_gw = ((2*np.pi**2/3) * self.freqs**3 * self.S_I
                           / self._H_0.to('Hz').value**2)
        return self._Omega_gw

    def add_white_noise_power(self, sigma=None, dt=None, vals=False):
        r"""
        Add power law red noise to the prefit residual power spectral density.

        **Note:** All noise information is furnished by the covariance matrix in
        the `hasasia.Pulsar` object, this is simply useful for bookkeeping and
        plots.

        Parameters
        ----------
        sigma : float
            TOA error.

        dt : float
            Time between observing epochs in [seconds].

        vals : bool
            Whether to return the psd values as an array. Otherwise just added
            to `self.psd_prefit`.
        """
        white_noise = 2.0 * dt * (sigma)**2 * np.ones_like(self.freqs)
        self._psd_prefit += white_noise
        if vals:
            return white_noise

    def add_red_noise_power(self, A=None, gamma=None, vals=False):
        r"""
        Add power law red noise to the prefit residual power spectral density.
        As :math:`P=A^2(f/fyr)^{-\gamma}`.

        **Note:** All noise information is furnished by the covariance matrix in
        the `hasasia.Pulsar` object, this is simply useful for bookkeeping and
        plots.

        Parameters
        ----------
        A : float
            Amplitude of red noise.

        gamma : float
            Spectral index of red noise powerlaw.

        vals : bool
            Whether to return the psd values as an array. Otherwise just added
            to `self.psd_prefit`.
        """
        ff = self.freqs
        red_noise = A**2*(ff/fyr)**(-gamma)/(12*np.pi**2) * yr_sec**3
        self._psd_prefit += red_noise
        if vals:
            return red_noise

    def add_noise_power(self,noise):
        r"""Add any spectrum of noise. Must match length of frequency array.

        **Note:** All noise information is furnished by the covariance matrix in
        the `hasasia.Pulsar` object, this is simply useful for bookkeeping and
        plots.
        """
        self._psd_prefit += noise

    def spec_h5(self, dir:str, compress_val: int = 0):
        """Writes hasasia Spectrum object to hdf5 file
        
        Args:
        - psr (hasasia.Spectrum): pulsar spectrum object
        - dir (str): directory in which to save pulsar object. 
        - compress_val (int): compression value ranging from 0 to 9.
        """  
        with h5py.File(dir, 'a') as f:
            hdf5_psr = f.create_group(self.name)
            hdf5_psr.create_dataset('toas', self.toas.shape, self.toas.dtype, data=self.toas, compression="gzip", compression_opts=compress_val)
            hdf5_psr.create_dataset('freqs', self.freqs.shape,self.freqs.dtype, data=self.freqs, compression="gzip", compression_opts=compress_val)
            hdf5_psr.create_dataset('phi', (1,), float, data=self.phi)
            hdf5_psr.create_dataset('theta', (1,), float, data=self.theta)
            hdf5_psr.create_dataset('NcalInv', self.NcalInv.shape, self.NcalInv.dtype, data=self.NcalInv, compression="gzip", compression_opts=compress_val)
            hdf5_psr.create_dataset('S_I', self.S_I.shape, self.S_I.dtype, data=self.S_I, compression="gzip", compression_opts=compress_val)
            hdf5_psr.create_dataset('G', self.G.shape, self.G.dtype, data=self.G, compression="gzip", compression_opts=compress_val)
            hdf5_psr.create_dataset('N', self.N.shape, self.N.dtype, data=self.N, compression="gzip", compression_opts=compress_val)
            hdf5_psr.create_dataset('Tf', self.Tf.shape, self.Tf.dtype, data=self.Tf, compression="gzip", compression_opts=compress_val)
            hdf5_psr.create_dataset('toaerrs', self.toaerrs.shape,self.toaerrs.dtype, data=self.toaerrs, compression="gzip", compression_opts=compress_val)
            hdf5_psr.create_dataset('pdist', (2,), float, data=self.pdist)
            hdf5_psr.create_dataset('Mmat', self.designmatrix.shape, self.designmatrix.dtype, data=self.designmatrix, compression="gzip", compression_opts=compress_val)
            hdf5_psr.create_dataset('partial_gamma_SI_Inv', self.partial_gamma_SI_Inv.shape, self.partial_gamma_SI_Inv.dtype, data=self.partial_gamma_SI_Inv, compression="gzip", compression_opts=compress_val)
            hdf5_psr.create_dataset('partial_log10A_SI_Inv', self.partial_log10A_SI_Inv.shape, self.partial_log10A_SI_Inv.dtype, data=self.partial_log10A_SI_Inv, compression="gzip", compression_opts=compress_val)
            f.flush()


class Spectrum_RRF(object):
    """Class to encode the spectral information for a single pulsar for use in Rank Reduced Formalism.

    Parameters
    ----------

    psr : `hasasia.Pulsar`
        A `hasasia.Pulsar` instance.

    amp_irn : float
        Pulsar red noise spectra amplitude

    gamma_irn: float
        Pulsar red noise spectral index

    freqs_irn_comp: int
        Number of harmonics that the instrinsic red noise is present in the frequencies

    amp_gw : float
        GWB spectra amplitude

    gamma_gw: float
        GWB spectral index

    freqs_gwb_comp: int
        Number of harmonics that the GWB is present in the frequencies

    nf : int, optional
        Number of frequencies over which to build the various spectral
        densities.

    fmin : float, optional [Hz]
        Minimum frequency over which to build the various spectral
        densities. Defaults to the timespan/5 of the pulsar.

    fmax : float, optional [Hz]
        Minimum frequency over which to build the various spectral
        densities.

    freqs : array, optional [Hz]
        Optionally supply an array of frequencies over which to build the
        various spectral densities.
    """
    def __init__(self, psr:Pulsar, Tspan:float, freqs_gw_comp:int, amp_gw:float, gamma_gw:float,
                freqs_irn_comp:int, amp_irn = None, gamma_irn = None, nf=400, fmin=None,
                fmax=2e-7, freqs=None,  tm_fit=True):
        self._H_0 = 72 * u.km / u.s / u.Mpc
        self.toas = psr.toas
        self.toaerrs = psr.toaerrs
        
        self.phi = psr.phi
        self.theta = psr.theta
        self.Tspan = Tspan

        self.G = psr.G
        self.K_inv = psr.K_inv 

        self.designmatrix = psr.designmatrix
        self.pdist = psr.pdist

        if freqs_gw_comp > freqs_irn_comp:
            raise Exception('Frequencies of the GWB MUST be a subset of the intrinsic red noise frequencies.')

        #intrinsic red noise frequencies and psd parameters
        self.freqs_irn = np.linspace(1/Tspan, freqs_irn_comp/Tspan, freqs_irn_comp)
        self.amp = amp_irn
        self.gamma = gamma_irn

        #gwb frequencies and psd parameters
        self.freqs_gwb = self.freqs_irn[:freqs_gw_comp]
        self.amp_gw = amp_gw
        self.gamma_gw = gamma_gw

        self.tm_fit = tm_fit
        
        if freqs is None:
            f0 = 1 / get_Tspan([psr])
            if fmin is None:
                fmin = f0/5
            self.freqs = np.logspace(np.log10(fmin), np.log10(fmax), nf)
        else:
            self.freqs = freqs
        self._psd_prefit = np.zeros_like(self.freqs)

    def psd_postfit(self):
        """Postfit Residual Power Spectral Density"""
        if not hasattr(self, '_psd_postfit'):
            self._psd_postfit = self.psd_prefit * self.NcalInv
        return self._psd_postfit

    @property
    def psd_prefit(self):
        """Prefit Residual Power Spectral Density"""
        if np.all(self._psd_prefit==0):
            raise ValueError('Must set Prefit Residual Power Spectral Density.')
            # print('No Prefit Residual Power Spectral Density set.\n'
            #       'Setting psd_prefit to harmonic mean of toaerrs.')
            # sigma = sps.hmean(self.toaerrs)
            # dt = 14*24*3600 # 2 Week Cadence
            # self.add_white_noise_pow(sigma=sigma,dt=dt)

        return self._psd_prefit

    @cached_property
    def Cirn(self):
        """Intrinsic Red Noise Fourier Covariance Matrix"""
        nf =  self.freqs_irn.size
        #For pulsars with no intrinsic red noise, then have an extremely small amplitude psd value
        if self.gamma == None or self.amp == None:
            C_rn_proto = red_noise_powerlaw(A=1e-40, gamma=0, freqs=self.freqs_irn)
            C_rn = np.zeros((2*nf, 2*nf))
            C_rn[::2, ::2] = np.diag(C_rn_proto)   #odd elements
            C_rn[1::2, 1::2] = np.diag(C_rn_proto) #even elements
            del C_rn_proto
        else:
            #creation of fourier coeffiecent covariance matrix, and computes inverse
            C_rn_proto = red_noise_powerlaw(A=self.amp, gamma=self.gamma, freqs=self.freqs_irn)
            C_rn = np.zeros((2*nf, 2*nf))
            C_rn[::2, ::2] = np.diag(C_rn_proto)   #odd elements
            C_rn[1::2, 1::2] = np.diag(C_rn_proto) #even elements
            del C_rn_proto
        return C_rn/self.Tspan
    
    @cached_property
    def Cgw(self):
        """Gravitational Wave Fourier Covariance Matrix"""
        nf_gw = self.freqs_gwb.size
        gwb_power = red_noise_powerlaw(A=self.amp_gw, gamma=self.gamma_gw, freqs=self.freqs_gwb)
        C_gwbproto = np.zeros((2*nf_gw, 2*nf_gw))
        C_gwbproto[::2, ::2] = np.diag(gwb_power)   #odd elements
        C_gwbproto[1::2, 1::2] = np.diag(gwb_power) #even elements
        del gwb_power

        C_gwb = np.zeros((2*self.freqs_irn.size, 2*self.freqs_irn.size))
        #creating a mask to overlay the GB covariance matrix onto the IRN covariance matrix
        mask = np.full(self.freqs_irn.size, False)
        for i in range(self.freqs_irn.size):
            for j in range(self.freqs_gwb.size):
                #assumption here is that GB frequencies is a subset of IRN frequencies 
                if self.freqs_irn[i] == self.freqs_gwb[j]:
                    mask[i] = True
                    continue
        #duplicates the mask for use of 2Nfreq formalism
        mask_rp = np.repeat(mask, 2)
        del mask
        C_gwb[np.ix_(mask_rp, mask_rp)] = C_gwbproto

        return C_gwb/self.Tspan

    @cached_property
    def J(self):
        """G^T F. Common quantity used in RRF contained within the Woodbury Identity"""
        nf = self.freqs_irn.size
        N = len(self.toas)
        
        #Fourier Design matrix
        F  = jnp.zeros((N, 2 * nf))
        f = jnp.arange(1, nf + 1) / self.Tspan
        F = F.at[:, ::2].set(jnp.sin(2 * jnp.pi * self.toas[:, None] * f[None, :])) 
        F = F.at[:, 1::2].set(jnp.cos(2 * jnp.pi * self.toas[:, None] * f[None, :])) 
        del f   
        return jnp.matmul(self.G.T, F)
    

    @cached_property
    def Z(self):
        """F^T G K^{-1}. Common quantity used in RRF contained within the Woodbury Indentity"""
        return jnp.matmul(self.J.T, self.K_inv)
    

    @property
    def NcalInv(self, full_matrix=False, return_Gtilde_Ncal=False):
        """_summary_

        Args:
            full_matrix (bool, optional): _description_. Defaults to False.
            return_Gtilde_Ncal (bool, optional): _description_. Defaults to False.

        Returns:, 
            _type_: _description_
        """
        #Defining Ncal and NcalInv depending on existence of self.N or self.K_inv
        if not hasattr(self, '_NcalInv'):
            phi = jnp.array(self.Cgw + self.Cirn)
            K_inv = jnp.array(self.K_inv)
            G = jnp.array(self.G)
            J = jnp.array(self.J)
            Z = jnp.array(self.Z)
            toas = jnp.array(self.toas)
            freqs = jnp.array(self.freqs)
            self._NcalInv = get_NcalInv_RRF(K_inv, G, phi, J,
                    Z, freqs, toas, full_matrix=full_matrix, return_Gtilde_Ncal=return_Gtilde_Ncal)
        return self._NcalInv
            
    @property
    def P_n(self):
        """Inverse Noise Weighted Transmission Function."""
        if not hasattr(self, '_P_n'):
            self._P_n = np.power(self.NcalInv, -1)
        return self._P_n

    @property
    def S_I(self):
        r"""Strain power sensitivity for this pulsar. Equation (74) in `[1]`_

        .. math::
            S_I=\frac{1}{\mathcal{N}^{-1}\;\mathcal{R}}

        .. _[1]: https://arxiv.org/abs/1907.04341
        """
        if not hasattr(self, '_S_I'):
            self._S_I = 1/resid_response(self.freqs)/self.NcalInv
        return self._S_I

    @property
    def S_R(self):
        r"""Residual power sensitivity for this pulsar.

        .. math::
            S_R=\frac{1}{\mathcal{N}^{-1}}

        """
        if not hasattr(self, '_S_R'):
            self._S_R = 1/self.NcalInv
        return self._S_R

    @property
    def h_c(self):
        r"""Characteristic strain sensitivity for this pulsar.

        .. math::
            h_c=\sqrt{f\;S_I}
        """
        if not hasattr(self, '_h_c'):
            #needed to make S_I positive
            self._h_c = np.sqrt(self.freqs * self.S_I)
        return self._h_c

    @property
    def Omega_gw(self):
        r"""Energy Density sensitivity.

        .. math::
            \Omega_{gw}=\frac{2\pi^2}{3\;H_0^2}f^3\;S_I
        """
        self._Omega_gw = ((2*np.pi**2/3) * self.freqs**3 * self.S_I
                           / self._H_0.to('Hz').value**2)
        return self._Omega_gw

    def add_white_noise_power(self, sigma=None, dt=None, vals=False):
        r"""
        Add power law red noise to the prefit residual power spectral density.

        **Note:** All noise information is furnished by the covariance matrix in
        the `hasasia.Pulsar` object, this is simply useful for bookkeeping and
        plots.

        Parameters
        ----------
        sigma : float
            TOA error.

        dt : float
            Time between observing epochs in [seconds].

        vals : bool
            Whether to return the psd values as an array. Otherwise just added
            to `self.psd_prefit`.
        """
        white_noise = 2.0 * dt * (sigma)**2 * np.ones_like(self.freqs)
        self._psd_prefit += white_noise
        if vals:
            return white_noise

    def add_red_noise_power(self, A=None, gamma=None, vals=False, f_gw=None):
        r"""
        Add power law red noise to the prefit residual power spectral density.
        As :math:`P=A^2(f/fyr)^{-\gamma}`.

        **Note:** All noise information is furnished by the covariance matrix in
        the `hasasia.Pulsar` object, this is simply useful for bookkeeping and
        plots.

        Parameters
        ----------
        A : float
            Amplitude of red noise.

        gamma : float
            Spectral index of red noise powerlaw.

        vals : bool
            Whether to return the psd values as an array. Otherwise just added
            to `self.psd_prefit`.
        """
        if f_gw is None:
            ff = self.freqs
        else:
            ff = f_gw
        red_noise = A**2*(ff/fyr)**(-gamma)/(12*np.pi**2) * yr_sec**3
        if vals:
            return red_noise

    def add_noise_power(self,noise):
        r"""Add any spectrum of noise. Must match length of frequency array.

        **Note:** All noise information is furnished by the covariance matrix in
        the `hasasia.Pulsar` object, this is simply useful for bookkeeping and
        plots.
        """
        self._psd_prefit += noise

    def spec_h5(self, dir:str, compress_val: int = 0):
        """Writes hasasia Spectrum object to hdf5 file
        
        Args:
        - psr (hasasia.Spectrum): pulsar spectrum object
        - dir (str): directory in which to save pulsar object. 
        - compress_val (int): compression value ranging from 0 to 9.
        """  
        with h5py.File(dir, 'a') as f:
            hdf5_psr = f.create_group(self.name)
            hdf5_psr.create_dataset('toas', self.toas.shape, self.toas.dtype, data=self.toas, compression="gzip", compression_opts=compress_val)
            hdf5_psr.create_dataset('freqs', self.freqs.shape,self.freqs.dtype, data=self.freqs, compression="gzip", compression_opts=compress_val)
            hdf5_psr.create_dataset('phi', (1,), float, data=self.phi)
            hdf5_psr.create_dataset('theta', (1,), float, data=self.theta)
            hdf5_psr.create_dataset('NcalInv', self.NcalInv.shape, self.NcalInv.dtype, data=self.NcalInv, compression="gzip", compression_opts=compress_val)
            hdf5_psr.create_dataset('S_I', self.S_I.shape, self.S_I.dtype, data=self.S_I, compression="gzip", compression_opts=compress_val)
            hdf5_psr.create_dataset('G', self.G.shape, self.G.dtype, data=self.G, compression="gzip", compression_opts=compress_val)
            hdf5_psr.create_dataset('N', self.N.shape, self.N.dtype, data=self.N, compression="gzip", compression_opts=compress_val)
            hdf5_psr.create_dataset('Tf', self.Tf.shape, self.Tf.dtype, data=self.Tf, compression="gzip", compression_opts=compress_val)
            hdf5_psr.create_dataset('toaerrs', self.toaerrs.shape,self.toaerrs.dtype, data=self.toaerrs, compression="gzip", compression_opts=compress_val)
            hdf5_psr.create_dataset('pdist', (2,), float, data=self.pdist)
            hdf5_psr.create_dataset('Mmat', self.designmatrix.shape, self.designmatrix.dtype, data=self.designmatrix, compression="gzip", compression_opts=compress_val)
            hdf5_psr.create_dataset('partial_gamma_SI_Inv', self.partial_gamma_SI_Inv.shape, self.partial_gamma_SI_Inv.dtype, data=self.partial_gamma_SI_Inv, compression="gzip", compression_opts=compress_val)
            hdf5_psr.create_dataset('partial_log10A_SI_Inv', self.partial_log10A_SI_Inv.shape, self.partial_log10A_SI_Inv.dtype, data=self.partial_log10A_SI_Inv, compression="gzip", compression_opts=compress_val)
            f.flush()

class SensitivityCurve(object):
    r"""
    Base class for constructing PTA sensitivity curves. Takes a list of
    `hasasia.Spectrum` objects as input.
    """
    def __init__(self, spectra):

        if not isinstance(spectra, list):
            raise ValueError('Must provide list of spectra!!')

        self._H_0 = 72 * u.km / u.s / u.Mpc
        self.Npsrs = len(spectra)
        self.phis = np.array([p.phi for p in spectra])
        self.thetas = np.array([p.theta for p in spectra])
        self.Tspan = get_Tspan(spectra)
        # f0 = 1 / self.Tspan
        # if fmin is None:
        #     fmin = f0/5

        #Check to see if all frequencies are equal.
        freq_check = [sp.freqs for sp in spectra]
        if np.all(freq_check == spectra[0].freqs):
            self.freqs = spectra[0].freqs
        else:
            raise ValueError('All frequency arrays must match for sensitivity'
                             ' curve calculation!!')

        self.SnI = np.array([sp.S_I for sp in spectra])

    def to_pickle(self, filepath):
        self.filepath = filepath
        with open(filepath, "wb") as fout:
            pickle.dump(self, fout)

    def fidx(self,f):
        """Get the indices of a frequencies in the frequency array."""
        if isinstance(f, int) or isinstance(f, float):
            f = np.array([f])
            f = np.asarray(f)
        return np.array([np.argmin(abs(ff-self.freqs)) for ff in f])

    @property
    def S_eff(self):
        """Strain power sensitivity. """
        raise NotImplementedError('Effective Strain Power Sensitivity'
                                  'method must be defined.')

    @property
    def h_c(self):
        """Characteristic strain sensitivity"""
        if not hasattr(self, '_h_c'):
            self._h_c = np.sqrt(self.freqs * self.S_eff)
        return self._h_c

    @property
    def Omega_gw(self, H_0=None):
        """Energy Density sensitivity
        Default value of H_0 is 72 km/s/Mpc -- can supply different value."""
        self._Omega_gw = ((2*np.pi**2/3) * self.freqs**3 * self.S_eff
                           / self.H_0(H_0).to('Hz').value**2)
        return self._Omega_gw
   
    @property
    def hsq_Omega_gw(self, H_0=None):
        """
        Energy Density sensitivity
        Uses a common convention for energy density: h^2 * Omega_gw
        where h^2 is the dimensionless Hubble constant squared.
        Default value of H_0 is 72 km/s/Mpc -- can supply different value.
        """
        return self.Omega_gw(H_0) * (self.H_0(H_0)/(100*u.km/u.Mpc/u.s))**2

    def H_0(self, H_0=None):
        """Hubble Constant. Assumed to be in units of km /(s Mpc) unless
        supplied as an `astropy.quantity`.
        Default value of H_0 is 72 km/s/Mpc -- can supply different value."""
        if H_0 is not None:
            self._H_0 = (make_quant(H_0,'km /(s Mpc)'))
        else:
            self._H_0 = make_quant(self._H_0,'km /(s Mpc)')
        return self._H_0


class GWBSensitivityCurve(SensitivityCurve):
    r"""
    Class to produce a sensitivity curve for a gravitational wave
    background, using Hellings-Downs spatial correlations.

    Parameters
    ----------
    orf : str, optional {'hd', 'st', 'dipole', 'monopole'}
        Overlap reduction function to be used in the sensitivity curve.
        Maybe be Hellings-Downs, Scalar-Tensor, Dipole or Monopole.

    """

    def __init__(self, spectra, orf='hd',autocorr=False):

        super().__init__(spectra)
        if orf == 'hd':
            Coff = HellingsDownsCoeff(self.phis, self.thetas, autocorr=autocorr)
        elif orf == 'st':
            Coff = ScalarTensorCoeff(self.phis, self.thetas)
        elif orf == 'dipole':
            Coff = DipoleCoeff(self.phis, self.thetas)
        elif orf == 'monopole':
            Coff = MonopoleCoeff(self.phis, self.thetas)

        self.ThetaIJ, self.chiIJ, self.pairs, self.chiRSS = Coff

        self.T_IJ = np.array([get_TspanIJ(spectra[ii],spectra[jj])
                              for ii,jj in zip(self.pairs[0],self.pairs[1])])
        
        self.spectra = spectra

    def SNR(self, Sh):
        """
        Calculate the signal-to-noise ratio of a given signal strain power
        spectral density, `Sh`. Must match frequency range and `df` of
        `self`.
        """
        integrand = Sh**2 / self.S_eff**2
        return np.sqrt(2.0 * self.Tspan * np.trapz(y=integrand,
                                                   x=self.freqs,
                                                   axis=0))

    @property
    def S_eff(self):
        """Strain power sensitivity. """
        if not hasattr(self, '_S_eff'):
            ii = self.pairs[0]
            jj = self.pairs[1]
            kk = np.arange(len(self.chiIJ))
            num = self.T_IJ[kk] / self.Tspan * self.chiIJ[kk]**2
            series = num[:,np.newaxis] / (self.SnI[ii] * self.SnI[jj])
            self._S_eff = np.power(np.sum(series, axis=0),-0.5)
        return self._S_eff

    @property
    def S_effIJ(self):
        """Strain power sensitivity. """
        if not hasattr(self, '_S_effIJ'):
            ii = self.pairs[0]
            jj = self.pairs[1]
            kk = np.arange(len(self.chiIJ))
            num = self.T_IJ[kk] / self.Tspan * self.chiIJ[kk]**2
            self._S_effIJ =  np.sqrt((self.SnI[ii] * self.SnI[jj])
                                     / num[:,np.newaxis])

        return self._S_effIJ
    
    def partial_hc(self):
        """_summary_
        """
        Tspan = get_Tspan(self.spectra)
        psr_idx = np.arange(self.phis.size)
        pairs = list(it.combinations(psr_idx,2))

        vals_gamma = 0
        vals_log10A = 0

        for I,J in pairs:
            Tspan_IJ = np.amax([self.spectra[I].toas.min(),self.spectra[J].toas.min()]) - np.amin([self.spectra[I].toas.max(),self.spectra[J].toas.max()])
            Chi_IJ = HD(thetas=[self.spectra[I].theta, self.spectra[J].theta], phis=[self.spectra[I].phi, self.spectra[J].phi])
            #computing hc_partial with respect to gamma
            vals_gamma = vals_gamma + Chi_IJ**2 * Tspan_IJ/Tspan * (
            self.spectra[I].partial_gamma_SI_Inv * 1/self.spectra[J].S_I + self.spectra[J].partial_gamma_SI_Inv * 1/self.spectra[I].S_I)

            #computing hc_partial with respect to log10A
            vals_log10A = vals_log10A + Chi_IJ**2 * Tspan_IJ/Tspan * (
            self.spectra[I].partial_log10A_SI_Inv * 1/self.spectra[J].S_I + self.spectra[J].partial_log10A_SI_Inv * 1/self.spectra[I].S_I)

        term_der_hc = -0.25 * self.freqs/self.h_c * self.S_eff**3

        der_hc_gamma =  term_der_hc * vals_gamma
        der_hc_log10A = term_der_hc * vals_log10A
        
        return der_hc_gamma, der_hc_log10A
    

    def hc_var(self, fim, log10A_gwb_mean, gamma_gwb_mean):
        return get_var_hc(self, fim, gamma_gwb_mean, log10A_gwb_mean)
        
        

class DeterSensitivityCurve(SensitivityCurve):
    '''
    Parameters
    ----------

    include_corr : bool
        Whether to include cross correlations from the GWB as an additional
        noise source in full PTA correlation matrix.
        (Has little to no effect and adds a lot of computation time.)

    A_GWB : float
        Value of GWB amplitude for use in cross correlations.
    '''
    def __init__(self, spectra, pulsar_term=True,
                 include_corr=False, A_GWB=None):
        super().__init__(spectra)
        self.T_I = np.array([sp.toas.max()-sp.toas.min() for sp in spectra])
        self.pulsar_term = pulsar_term
        self.include_corr = include_corr
        if include_corr:
            self.spectra = spectra
            if A_GWB is None:
                self.A_GWB = 1e-15
            else:
                self.A_GWB = A_GWB
            Coff = HellingsDownsCoeff(self.phis, self.thetas)
            self.ThetaIJ, self.chiIJ, self.pairs, self.chiRSS = Coff
            self.T_IJ = np.array([get_TspanIJ(spectra[ii],spectra[jj])
                                  for ii,jj in zip(self.pairs[0],
                                                   self.pairs[1])])
            self.NcalInvI = np.array([sp.NcalInv for sp in spectra])

    def SNR(self, h0):
        r'''
        Calculate the signal-to-noise ratio of a source given the strain
        amplitude. This is based on Equation (79) from Hazboun, et al., 2019
        `[1]`_.

        .. math::
            \rho(\hat{n})=h_0\sqrt{\frac{T_{\rm obs}}{S_{\rm eff}(f_0 ,\hat{k})}}

        .. _[1]: https://arxiv.org/abs/1907.04341
        '''
        return h0 * np.sqrt(self.Tspan / self.S_eff)

    @property
    def S_eff(self):
        """Strain power sensitivity. """
        if not hasattr(self, '_S_eff'):
            t_I = self.T_I / self.Tspan
            elements = t_I[:,np.newaxis] / self.SnI
            sum1 = np.sum(elements, axis=0)
            if self.include_corr:
                sum = 0
                ii = self.pairs[0]
                jj = self.pairs[1]
                kk = np.arange(len(self.chiIJ))
                num = self.T_IJ[kk] / self.Tspan * self.chiIJ[kk]
                summand = num[:,np.newaxis] * self.NcalInvIJ
                summand *= resid_response(self.freqs)[np.newaxis,:]
                sum2 = np.sum(summand, axis=0)
            norm = 4./5 if self.pulsar_term else 2./5
            self._S_eff = np.power(norm * sum1,-1)
        return self._S_eff


def HD(phis,thetas):
    return HellingsDownsCoeff(np.array(phis),np.array(thetas))[1][0]


def HellingsDownsCoeff(phi, theta, autocorr=False):
    """
    Calculate Hellings and Downs coefficients from two lists of sky positions.

    Parameters
    ----------

    phi : array, list
        Pulsar axial coordinate.

    theta : array, list
        Pulsar azimuthal coordinate.

    Returns
    -------

    ThetaIJ : array
        An Npair-long array of angles between pairs of pulsars.

    chiIJ : array
        An Npair-long array of Hellings and Downs relation coefficients.

    pairs : array
        A 2xNpair array of pair indices corresponding to input order of sky
        coordinates.

    chiRSS : float
        Root-sum-squared value of all Hellings-Downs coefficients.

    """

    Npsrs = len(phi)
    # Npairs = np.int(Npsrs * (Npsrs-1) / 2.)
    psr_idx = np.arange(Npsrs)
    pairs = list(it.combinations(psr_idx,2))
    first, second = list(map(list, zip(*pairs)))
    cosThetaIJ = np.cos(theta[first]) * np.cos(theta[second]) \
                    + np.sin(theta[first]) * np.sin(theta[second]) \
                    * np.cos(phi[first] - phi[second])
    if autocorr:
        first.extend(psr_idx)
        second.extend(psr_idx)
        cosThetaIJ = np.append(cosThetaIJ,np.zeros(Npsrs))
    X = (1. - cosThetaIJ) / 2.
    chiIJ = [1.5*x*np.log(x) - 0.25*x + 0.5 if x!=0 else 1. for x in X]
    chiIJ = np.array(chiIJ)

    # calculate rss (root-sum-squared) of Hellings-Downs factor
    chiRSS = np.sqrt(np.sum(chiIJ**2))
    return np.arccos(cosThetaIJ), chiIJ, np.array([first,second]), chiRSS

def ScalarTensorCoeff(phi, theta, norm='std'):
    """
    Calculate Scalar-Tensor overlap reduction coefficients for alternative
    polarizations from two lists of sky positions.

    Parameters
    ----------

    phi : array, list
        Pulsar axial coordinate.

    theta : array, list
        Pulsar azimuthal coordinate.

    Returns
    -------

    ThetaIJ : array
        An Npair-long array of angles between pairs of pulsars.

    chiIJ : array
        An Npair-long array of Scalar Tensor ORF coefficients.

    pairs : array
        A 2xNpair array of pair indices corresponding to input order of sky
        coordinates.

    chiRSS : float
        Root-sum-squared value of all Scalar Tensor ORF coefficients.

    """

    Npsrs = len(phi)
    # Npairs = np.int(Npsrs * (Npsrs-1) / 2.)
    psr_idx = np.arange(Npsrs)
    pairs = list(it.combinations(psr_idx,2))
    first, second = list(map(list, zip(*pairs)))
    cosThetaIJ = np.cos(theta[first]) * np.cos(theta[second]) \
                    + np.sin(theta[first]) * np.sin(theta[second]) \
                    * np.cos(phi[first] - phi[second])
    X = 3/8+1/8*cosThetaIJ
    chiIJ = [x if x!=0 else 1. for x in X]
    chiIJ = np.array(chiIJ)

    # calculate rss (root-sum-squared) of Hellings-Downs factor
    chiRSS = np.sqrt(np.sum(chiIJ**2))
    return np.arccos(cosThetaIJ), chiIJ, np.array([first,second]), chiRSS

def DipoleCoeff(phi, theta, norm='std'):
    """
    Calculate Dipole overlap reduction coefficients from two lists of sky
    positions.

    Parameters
    ----------

    phi : array, list
        Pulsar axial coordinate.

    theta : array, list
        Pulsar azimuthal coordinate.

    Returns
    -------

    ThetaIJ : array
        An Npair-long array of angles between pairs of pulsars.

    chiIJ : array
        An Npair-long array of Dipole ORF coefficients.

    pairs : array
        A 2xNpair array of pair indices corresponding to input order of sky
        coordinates.

    chiRSS : float
        Root-sum-squared value of all Dipole ORF coefficients.

    """

    Npsrs = len(phi)
    # Npairs = np.int(Npsrs * (Npsrs-1) / 2.)
    psr_idx = np.arange(Npsrs)
    pairs = list(it.combinations(psr_idx,2))
    first, second = list(map(list, zip(*pairs)))
    cosThetaIJ = np.cos(theta[first]) * np.cos(theta[second]) \
                    + np.sin(theta[first]) * np.sin(theta[second]) \
                    * np.cos(phi[first] - phi[second])
    X = 0.5*cosThetaIJ
    chiIJ = [x if x!=0 else 1. for x in X]
    chiIJ = np.array(chiIJ)

    # calculate rss (root-sum-squared) of Hellings-Downs factor
    chiRSS = np.sqrt(np.sum(chiIJ**2))
    return np.arccos(cosThetaIJ), chiIJ, np.array([first,second]), chiRSS

def MonopoleCoeff(phi, theta, norm='std'):
    """
    Calculate Monopole overlap reduction coefficients from two lists of sky
    positions.

    Parameters
    ----------

    phi : array, list
        Pulsar axial coordinate.

    theta : array, list
        Pulsar azimuthal coordinate.

    Returns
    -------

    ThetaIJ : array
        An Npair-long array of angles between pairs of pulsars.

    chiIJ : array
        An Npair-long array of Dipole ORF coefficients.

    pairs : array
        A 2xNpair array of pair indices corresponding to input order of sky
        coordinates.

    chiRSS : float
        Root-sum-squared value of all Dipole ORF coefficients.

    """

    Npsrs = len(phi)
    # Npairs = np.int(Npsrs * (Npsrs-1) / 2.)
    psr_idx = np.arange(Npsrs)
    pairs = list(it.combinations(psr_idx,2))
    first, second = list(map(list, zip(*pairs)))
    cosThetaIJ = np.cos(theta[first]) * np.cos(theta[second]) \
                    + np.sin(theta[first]) * np.sin(theta[second]) \
                    * np.cos(phi[first] - phi[second])
    chiIJ = np.ones_like(cosThetaIJ)

    # calculate rss (root-sum-squared) of Hellings-Downs factor
    chiRSS = np.sqrt(np.sum(chiIJ**2))
    return np.arccos(cosThetaIJ), chiIJ, np.array([first,second]), chiRSS


def get_Tspan(psrs):
    """
    Returns the total timespan from a list or arry of Pulsar objects, psrs.
    """
    try:
        last = np.amax([p.toas.max() for p in psrs])
        first = np.amin([p.toas.min() for p in psrs])
        tspan = last-first
    except ValueError:
        tspan = 0
    return tspan

def get_TspanIJ(psr1,psr2):
    """
    Returns the overlapping timespan of two Pulsar objects, psr1/psr2.
    """
    start = np.amax([psr1.toas.min(),psr2.toas.min()])
    stop = np.amin([psr1.toas.max(),psr2.toas.max()])
    return stop - start

def corr_from_psd(freqs, psd, toas, fast=True):
    """
    Calculates the correlation matrix over a set of TOAs for a given power
    spectral density.

    Parameters
    ----------

    freqs : array
        Array of freqs over which the psd is given.

    psd : array
        Power spectral density to use in calculation of correlation matrix.

    toas : array
        Pulsar times-of-arrival to use in correlation matrix.

    fast : bool, optional
        Fast mode uses a matix inner product, while the slower mode uses the
        numpy.trapz function which is slower, but more accurate.

    Returns
    -------

    corr : array
        A 2-dimensional array which represents the correlation matrix for the
        given set of TOAs.
    """
    if fast:
        df = np.diff(freqs)
        df = np.append(df,df[-1])
        tm = np.sqrt(psd*df)*np.exp(1j*2*np.pi*freqs*toas[:,np.newaxis])
        integrand = jnp.matmul(tm, np.conjugate(tm.T))
        return np.real(integrand)
    else: #Makes much larger arrays, but uses np.trapz
        t1, t2 = np.meshgrid(toas, toas, indexing='ij')
        tm = np.abs(t1-t2)
        integrand = psd*np.cos(2*np.pi*freqs*tm[:,:,np.newaxis])#df*
        return jnp.trapezoid(integrand, axis=2, x=freqs)#np.sum(integrand,axis=2)#

def corr_from_psdIJ(freqs, psd, toasI, toasJ, fast=True):
    """
    Calculates the correlation matrix over a set of TOAs for a given power
    spectral density for two pulsars.

    Parameters
    ----------

    freqs : array
        Array of freqs over which the psd is given.

    psd : array
        Power spectral density to use in calculation of correlation matrix.

    toas : array
        Pulsar times-of-arrival to use in correlation matrix.

    fast : bool, optional
        Fast mode uses a matix inner product, while the slower mode uses the
        numpy.trapz function which is slower, but more accurate.

    Returns
    -------

    corr : array
        A 2-dimensional array which represents the correlation matrix for the
        given set of TOAs.
    """
    if fast:
        df = np.diff(freqs)
        df = np.append(df,df[-1])
        tmI = np.sqrt(psd*df)*np.exp(1j*2*np.pi*freqs*toasI[:,np.newaxis])
        tmJ = np.sqrt(psd*df)*np.exp(1j*2*np.pi*freqs*toasJ[:,np.newaxis])
        integrand = jnp.matmul(tmI, np.conjugate(tmJ.T))
        return np.real(integrand)
    else: #Makes much larger arrays, but uses np.trapz
        t1, t2 = np.meshgrid(toasI, toasJ, indexing='ij')
        tm = np.abs(t1-t2)
        integrand = psd*np.cos(2*np.pi*freqs*tm[:,:,np.newaxis])#df*
        return np.trapz(integrand, axis=2, x=freqs)

def quantize_fast(toas, toaerrs, flags=None, dt=0.1):
    r"""
    Function to quantize and average TOAs by observation epoch. Used especially
    for NANOGrav multiband data.

    Pulled from `[3]`_.

    .. _[3]: https://github.com/vallis/libstempo/blob/master/libstempo/toasim.py

    Parameters
    ----------

    times : array
        TOAs for a pulsar.

    flags : array, optional
        Flags for TOAs.

    dt : float
        Coarse graining time [days].
    """
    isort = np.argsort(toas)

    bucket_ref = [toas[isort[0]]]
    bucket_ind = [[isort[0]]]
    dt *= (24*3600)
    for i in isort[1:]:
        if toas[i] - bucket_ref[-1] < dt:
            bucket_ind[-1].append(i)
        else:
            bucket_ref.append(toas[i])
            bucket_ind.append([i])

    avetoas = np.array([np.mean(toas[l]) for l in bucket_ind],'d')
    avetoaerrs = np.array([sps.hmean(toaerrs[l]) for l in bucket_ind],'d')
    if flags is not None:
        aveflags = np.array([flags[l[0]] for l in bucket_ind])

    U = np.zeros((len(toas),len(bucket_ind)),'d')
    for i,l in enumerate(bucket_ind):
        U[l,i] = 1

    if flags is not None:
        return avetoas, avetoaerrs, aveflags, U, bucket_ind
    else:
        return avetoas, avetoaerrs, U, bucket_ind

def SimCurve():
    raise NotImplementedError()

def red_noise_powerlaw(A, freqs, gamma=None, alpha=None):
    r"""
    Add power law red noise to the prefit residual power spectral density.
    As :math:`P=A^2(f/fyr)^{-\gamma}`

    Parameters
    ----------
    A : float
        Amplitude of red noise.

    gamma : float
        Spectral index of red noise powerlaw.

    freqs : array
        Frequencies at which to calculate the red noise power law.
    """
    if gamma is None and alpha is not None:
        gamma = 3-2*alpha
    elif ((gamma is None and alpha is None)
          or (gamma is not None and alpha is not None)):
        ValueError('Must specify one version of spectral index.')

    return A**2*(freqs/fyr)**(-gamma)/(12*np.pi**2) * yr_sec**3

def psd_from_background_realization(background_hc, freqs):
    r"""
    Calculate the power spectral density with given background strain and frequency binning.

    Parameters
    ----------
    background_hc : array
        Characteristic strain (hc) of background at each frequency.

    freqs : array
        Frequency bins over which the background is stored.

    Returns
    -------
    S_h : array
        the power spectral density of the background
    """

    return background_hc**2 / (12 * np.pi**2 * freqs[:,np.newaxis]**3)

def S_h(A, alpha, freqs):
    r"""
    Add power law red noise to the prefit residual power spectral density.
    As S_h=A^2*(f/fyr)^(2*alpha)/f

    Parameters
    ----------
    A : float
        Amplitude of red noise.

    alpha : float
        Spectral index of red noise powerlaw.

    freqs : array
        Array of frequencies at which to calculate S_h.
    """

    return A**2*(freqs/fyr)**(2*alpha) / freqs

def Agwb_from_Seff_plaw(freqs, Tspan, SNR, S_eff, gamma=13/3., alpha=None):
    r"""
    Must supply numpy.ndarrays.
    """
    if alpha is None:
        alpha = (3-gamma)/2
    else:
        pass

    if hasattr(alpha,'size'):
        fS_sqr = freqs**2 * S_eff**2
        integrand = (freqs[:,np.newaxis]/fyr)**(4*alpha)
        integrand /= fS_sqr[:,np.newaxis]
        fintegral = np.trapz(integrand, x=freqs,axis=0)
    else:
        integrand = (freqs/fyr)**(4*alpha) / freqs**2 / S_eff**2
        fintegral = np.trapz(integrand, x=freqs)

    return np.sqrt(SNR)/np.power(2 * Tspan * fintegral, 1/4.)

def PI_hc(freqs, Tspan, SNR, S_eff, N=200):
    '''Power law-integrated characteristic strain.'''
    alpha = np.linspace(-1.75, 1.25, N)
    h = Agwb_from_Seff_plaw(freqs=freqs, Tspan=Tspan, SNR=SNR,
                            S_eff=S_eff, alpha=alpha)
    plaw = np.dot((freqs[:,np.newaxis]/fyr)**alpha,h[:,np.newaxis]*np.eye(N))
    PI_sensitivity = np.amax(plaw, axis=1)

    return PI_sensitivity, plaw

def get_dt(toas):
    '''Returns average dt between observation epochs given toas.'''
    toas = make_quant(toas, u.s)
    return np.diff(np.unique(np.round(toas.to('day')))).mean()

def make_quant(param, default_unit):
    """Convenience function to intialize a parameter as an astropy quantity.
    param == parameter to initialize.
    default_unit == string that matches an astropy unit, set as
                    default for this parameter.

    returns:
        an astropy quantity

    example:
        self.f0 = make_quant(f0,'MHz')
    """
    default_unit = u.core.Unit(default_unit)
    if hasattr(param, 'unit'):
        try:
            param.to(default_unit)
        except u.UnitConversionError:
            raise ValueError("Quantity {0} with incompatible unit {1}"
                             .format(param, default_unit))
        quantity = param.to(default_unit)
    else:
        quantity = param * default_unit

    return quantity


def spectra_h5_creation(dir:str, psr_names:list, gamma_gwb, A_gwb, freqs):
    """converts h5 file of spectra objects back to list of spectrum objects
    """
    class h5_spectra:
        def __init__(self, freqs, phi, theta, toas, pdist, toaerrs, N, G, S_I, designmatrix, partial_gamma_SI_Inv, partial_log10A_SI_Inv, name):
            self.phi = phi
            self.theta = theta
            self.toas = toas
            self.toaerrs = toaerrs
            self.freqs = freqs
            self.S_I = S_I
            self.N = N
            self.G = G
            self.pdist = pdist
            self.partial_gamma_SI_Inv = partial_gamma_SI_Inv
            self.partial_log10A_SI_Inv = partial_log10A_SI_Inv
            self.designmatrix = designmatrix
            self.name = name
            

    spectra = []
            
    with h5py.File(dir, 'r') as f:
        for name in psr_names:
            psr_h5 = f[name]
            psr = h5_spectra(freqs=freqs, theta=psr_h5['theta'][:][0], phi=psr_h5['phi'][:][0], S_I=psr_h5['S_I'][:], partial_gamma_SI_Inv=psr_h5['partial_gamma_SI_Inv'][:],
                             partial_log10A_SI_Inv=psr_h5['partial_log10A_SI_Inv'][:], toas=psr_h5['toas'][:], toaerrs=psr_h5['toaerrs'][:], G=psr_h5['G'][:],
                             N = psr_h5['N'][:], designmatrix=psr_h5['Mmat'][:], pdist=psr_h5['pdist'][:],  name=name)
            spectra_psr = Spectrum(psr, freqs=psr.freqs, gamma_gwb=gamma_gwb, A_gwb=A_gwb)
            spectra.append(spectra_psr)
    return spectra


################## Pre-Made Sensitivity Curves#############
def nanograv_11yr_deter():
    '''
    Returns a `DeterSensitivityCurve` object built using with the NANOGrav
    11-year data set.
    '''
    path = sc_dir + 'nanograv_11yr_deter.sc'
    with open(path, "rb") as fin:
        sc = pickle.load(fin)
        sc.filepath = path
    return sc

def nanograv_11yr_stoch():
    '''
    Returns a `GWBSensitivityCurve` object built using with the NANOGrav 11-year
    data set.
    '''
    path = sc_dir + 'nanograv_11yr_stoch.sc'
    with open(path, "rb") as fin:
        sc = pickle.load(fin)
        sc.filepath = path
    return sc<|MERGE_RESOLUTION|>--- conflicted
+++ resolved
@@ -1297,14 +1297,13 @@
         if not hasattr(self, '_S_I'):
             self._S_I = 1/resid_response(self.freqs)/self.NcalInv
         return self._S_I
-    
-<<<<<<< HEAD
+
     @S_I.setter
     def S_I(self, value):
         if value.shape != self.freqs.shape:
             raise ValueError('Strain power sensitivity must have the same shape as freqs.')
         self._S_I = value
-=======
+    
     @property
     def partial_gamma_SI_Inv(self):
         """partial derivative of the noise psd with respect to gamma
@@ -1312,7 +1311,6 @@
         if not hasattr(self, '_partial_gamma_SI_Inv'):
             self._partial_gamma_SI_Inv = get_partial_SInv(self, param='gamma', gamma_gwb=self.gamma_gwb, A_gwb = self.A_gwb, freqs=self.freqs)
         return self._partial_gamma_SI_Inv
->>>>>>> 7b99d24a
 
     @property
     def partial_log10A_SI_Inv(self):
